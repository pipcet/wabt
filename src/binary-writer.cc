/*
 * Copyright 2016 WebAssembly Community Group participants
 *
 * Licensed under the Apache License, Version 2.0 (the "License");
 * you may not use this file except in compliance with the License.
 * You may obtain a copy of the License at
 *
 *     http://www.apache.org/licenses/LICENSE-2.0
 *
 * Unless required by applicable law or agreed to in writing, software
 * distributed under the License is distributed on an "AS IS" BASIS,
 * WITHOUT WARRANTIES OR CONDITIONS OF ANY KIND, either express or implied.
 * See the License for the specific language governing permissions and
 * limitations under the License.
 */

#include "binary-writer.h"
#include "config.h"

#include <assert.h>
#include <math.h>
#include <memory.h>
#include <stdarg.h>
#include <stdint.h>
#include <stdio.h>

#include "ast.h"
#include "binary.h"
#include "stream.h"
#include "writer.h"

#define PRINT_HEADER_NO_INDEX -1
#define MAX_U32_LEB128_BYTES 5
#define MAX_U64_LEB128_BYTES 10

namespace wabt {

/* TODO(binji): better leb size guess. Some sections we know will only be 1
 byte, but others we can be fairly certain will be larger. */
static const size_t LEB_SECTION_SIZE_GUESS = 1;

#define ALLOC_FAILURE \
  fprintf(stderr, "%s:%d: allocation failed\n", __FILE__, __LINE__)

struct Reloc {
  RelocType type;
  size_t offset;
};
WABT_DEFINE_VECTOR(reloc, Reloc);

struct RelocSection {
  const char* name;
  BinarySection section_code;
  RelocVector relocations;
};
WABT_DEFINE_VECTOR(reloc_section, RelocSection);

struct Context {
  Stream stream;
  Stream* log_stream;
  const WriteBinaryOptions* options;

  RelocSectionVector reloc_sections;
  RelocSection* current_reloc_section;

  size_t last_section_offset;
  size_t last_section_leb_size_guess;
  BinarySection last_section_type;
  size_t last_section_payload_offset;

  size_t last_subsection_offset;
  size_t last_subsection_leb_size_guess;
  size_t last_subsection_payload_offset;
};

void destroy_reloc_section(RelocSection* reloc_section) {
  destroy_reloc_vector(&reloc_section->relocations);
}

static uint8_t log2_u32(uint32_t x) {
  uint8_t result = 0;
  while (x > 1) {
    x >>= 1;
    result++;
  }
  return result;
}

static void write_header(Context* ctx, const char* name, int index) {
  if (ctx->log_stream) {
    if (index == PRINT_HEADER_NO_INDEX) {
      writef(ctx->log_stream, "; %s\n", name);
    } else {
      writef(ctx->log_stream, "; %s %d\n", name, index);
    }
  }
}

#define LEB128_LOOP_UNTIL(end_cond) \
  do {                              \
    uint8_t byte = value & 0x7f;    \
    value >>= 7;                    \
    if (end_cond) {                 \
      data[i++] = byte;             \
      break;                        \
    } else {                        \
      data[i++] = byte | 0x80;      \
    }                               \
  } while (1)

uint32_t u32_leb128_length(uint32_t value) {
  uint8_t data[MAX_U32_LEB128_BYTES] WABT_UNUSED;
  uint32_t i = 0;
  LEB128_LOOP_UNTIL(value == 0);
  return i;
}

/* returns the length of the leb128 */
uint32_t write_u32_leb128_at(Stream* stream,
                             uint32_t offset,
                             uint32_t value,
                             const char* desc) {
  uint8_t data[MAX_U32_LEB128_BYTES];
  uint32_t i = 0;
  LEB128_LOOP_UNTIL(value == 0);
  uint32_t length = i;
  write_data_at(stream, offset, data, length, PrintChars::No, desc);
  return length;
}

uint32_t write_fixed_u32_leb128_raw(uint8_t* data,
                                    uint8_t* end,
                                    uint32_t value) {
  if (end - data < MAX_U32_LEB128_BYTES)
    return 0;
  data[0] = (value & 0x7f) | 0x80;
  data[1] = ((value >> 7) & 0x7f) | 0x80;
  data[2] = ((value >> 14) & 0x7f) | 0x80;
  data[3] = ((value >> 21) & 0x7f) | 0x80;
  data[4] = ((value >> 28) & 0x0f);
  return MAX_U32_LEB128_BYTES;
}

uint32_t write_fixed_u32_leb128_at(Stream* stream,
                                   uint32_t offset,
                                   uint32_t value,
                                   const char* desc) {
  uint8_t data[MAX_U32_LEB128_BYTES];
  uint32_t length =
      write_fixed_u32_leb128_raw(data, data + MAX_U32_LEB128_BYTES, value);
  write_data_at(stream, offset, data, length, PrintChars::No, desc);
  return length;
}

void write_u32_leb128(Stream* stream, uint32_t value, const char* desc) {
  uint32_t length = write_u32_leb128_at(stream, stream->offset, value, desc);
  stream->offset += length;
}

void write_fixed_u32_leb128(Stream* stream, uint32_t value, const char* desc) {
  uint32_t length =
      write_fixed_u32_leb128_at(stream, stream->offset, value, desc);
  stream->offset += length;
}

void write_i32_leb128(Stream* stream, int32_t value, const char* desc) {
  uint8_t data[MAX_U32_LEB128_BYTES];
  uint32_t i = 0;
  if (value < 0)
    LEB128_LOOP_UNTIL(value == -1 && (byte & 0x40));
  else
    LEB128_LOOP_UNTIL(value == 0 && !(byte & 0x40));

  uint32_t length = i;
  write_data_at(stream, stream->offset, data, length, PrintChars::No, desc);
  stream->offset += length;
}

static void write_i64_leb128(Stream* stream, int64_t value, const char* desc) {
  uint8_t data[MAX_U64_LEB128_BYTES];
  uint32_t i = 0;
  if (value < 0)
    LEB128_LOOP_UNTIL(value == -1 && (byte & 0x40));
  else
    LEB128_LOOP_UNTIL(value == 0 && !(byte & 0x40));

  int length = i;
  write_data_at(stream, stream->offset, data, length, PrintChars::No, desc);
  stream->offset += length;
}

#undef LEB128_LOOP_UNTIL

static uint32_t size_u32_leb128(uint32_t value) {
  uint32_t size = 0;
  do {
    value >>= 7;
    size++;
  } while (value != 0);
  return size;
}

/* returns offset of leb128 */
static uint32_t write_u32_leb128_space(Context* ctx,
                                       uint32_t leb_size_guess,
                                       const char* desc) {
  assert(leb_size_guess <= MAX_U32_LEB128_BYTES);
  uint8_t data[MAX_U32_LEB128_BYTES] = {0};
  uint32_t result = ctx->stream.offset;
  uint32_t bytes_to_write =
      ctx->options->canonicalize_lebs ? leb_size_guess : MAX_U32_LEB128_BYTES;
  write_data(&ctx->stream, data, bytes_to_write, desc);
  return result;
}

static void write_fixup_u32_leb128_size(Context* ctx,
                                        uint32_t offset,
                                        uint32_t leb_size_guess,
                                        const char* desc) {
  if (ctx->options->canonicalize_lebs) {
    uint32_t size = ctx->stream.offset - offset - leb_size_guess;
    uint32_t leb_size = size_u32_leb128(size);
    if (leb_size != leb_size_guess) {
      uint32_t src_offset = offset + leb_size_guess;
      uint32_t dst_offset = offset + leb_size;
      move_data(&ctx->stream, dst_offset, src_offset, size);
    }
    write_u32_leb128_at(&ctx->stream, offset, size, desc);
    ctx->stream.offset += leb_size - leb_size_guess;
  } else {
    uint32_t size = ctx->stream.offset - offset - MAX_U32_LEB128_BYTES;
    write_fixed_u32_leb128_at(&ctx->stream, offset, size, desc);
  }
}

void write_str(Stream* stream,
               const char* s,
               size_t length,
               PrintChars print_chars,
               const char* desc) {
  write_u32_leb128(stream, length, "string length");
  write_data_at(stream, stream->offset, s, length, print_chars, desc);
  stream->offset += length;
}

void write_opcode(Stream* stream, Opcode opcode) {
  write_u8_enum(stream, opcode, get_opcode_name(opcode));
}

void write_type(Stream* stream, Type type) {
  write_i32_leb128_enum(stream, type, get_type_name(type));
}

static void write_inline_signature_type(Stream* stream,
                                        const BlockSignature* sig) {
  if (sig->size == 0) {
    write_type(stream, Type::Void);
  } else if (sig->size == 1) {
    write_type(stream, sig->data[0]);
  } else {
    /* this is currently unrepresentable */
    write_u8(stream, 0xff, "INVALID INLINE SIGNATURE");
  }
}

static void begin_known_section(Context* ctx,
                                BinarySection section_code,
                                size_t leb_size_guess) {
  assert(ctx->last_section_leb_size_guess == 0);
  char desc[100];
  wabt_snprintf(desc, sizeof(desc), "section \"%s\" (%u)",
           get_section_name(section_code), static_cast<unsigned>(section_code));
  write_header(ctx, desc, PRINT_HEADER_NO_INDEX);
  write_u8_enum(&ctx->stream, section_code, "section code");
  ctx->last_section_type = section_code;
  ctx->last_section_leb_size_guess = leb_size_guess;
  ctx->last_section_offset =
      write_u32_leb128_space(ctx, leb_size_guess, "section size (guess)");
  ctx->last_section_payload_offset = ctx->stream.offset;
}

static void begin_custom_section(Context* ctx,
                                 const char* name,
                                 size_t leb_size_guess) {
  assert(ctx->last_section_leb_size_guess == 0);
  char desc[100];
  wabt_snprintf(desc, sizeof(desc), "section \"%s\"", name);
  write_header(ctx, desc, PRINT_HEADER_NO_INDEX);
  write_u8_enum(&ctx->stream, BinarySection::Custom, "custom section code");
  ctx->last_section_type = BinarySection::Custom;
  ctx->last_section_leb_size_guess = leb_size_guess;
  ctx->last_section_offset =
      write_u32_leb128_space(ctx, leb_size_guess, "section size (guess)");
  ctx->last_section_payload_offset = ctx->stream.offset;
  write_str(&ctx->stream, name, strlen(name), PrintChars::Yes,
            "custom section name");
}

static void end_section(Context* ctx) {
  assert(ctx->last_section_leb_size_guess != 0);
  write_fixup_u32_leb128_size(ctx, ctx->last_section_offset,
                              ctx->last_section_leb_size_guess,
                              "FIXUP section size");
  ctx->last_section_leb_size_guess = 0;
}

static void begin_subsection(Context* ctx,
                             const char* name,
                             size_t leb_size_guess) {
  assert(ctx->last_subsection_leb_size_guess == 0);
  char desc[100];
<<<<<<< HEAD
  snprintf(desc, sizeof(desc), "subsection \"%s\"", name);
=======
  wabt_snprintf(desc, sizeof(desc), "subsection \"%s\"", name);
>>>>>>> f09b9fdc
  ctx->last_subsection_leb_size_guess = leb_size_guess;
  ctx->last_subsection_offset =
      write_u32_leb128_space(ctx, leb_size_guess, "subsection size (guess)");
  ctx->last_subsection_payload_offset = ctx->stream.offset;
}

static void end_subsection(Context* ctx) {
  assert(ctx->last_subsection_leb_size_guess != 0);
  write_fixup_u32_leb128_size(ctx, ctx->last_subsection_offset,
                              ctx->last_subsection_leb_size_guess,
                              "FIXUP subsection size");
  ctx->last_subsection_leb_size_guess = 0;
}

static uint32_t get_label_var_depth(Context* ctx, const Var* var) {
  assert(var->type == VarType::Index);
  return var->index;
}

static void write_expr_list(Context* ctx,
                            const Module* module,
                            const Func* func,
                            const Expr* first_expr);

static void add_reloc(Context* ctx, RelocType reloc_type) {
  // Add a new reloc section if needed
  if (!ctx->current_reloc_section ||
      ctx->current_reloc_section->section_code != ctx->last_section_type) {
    ctx->current_reloc_section = append_reloc_section(&ctx->reloc_sections);
    ctx->current_reloc_section->name = get_section_name(ctx->last_section_type);
    ctx->current_reloc_section->section_code = ctx->last_section_type;
  }

  // Add a new relocation to the curent reloc section
  Reloc* r = append_reloc(&ctx->current_reloc_section->relocations);
  r->type = reloc_type;
  r->offset = ctx->stream.offset - ctx->last_section_payload_offset;
}

static void write_u32_leb128_with_reloc(Context* ctx,
                                        uint32_t value,
                                        const char* desc,
                                        RelocType reloc_type) {
  if (ctx->options->relocatable) {
    add_reloc(ctx, reloc_type);
    write_fixed_u32_leb128(&ctx->stream, value, desc);
  } else {
    write_u32_leb128(&ctx->stream, value, desc);
  }
}

static void write_expr(Context* ctx,
                       const Module* module,
                       const Func* func,
                       const Expr* expr) {
  switch (expr->type) {
    case ExprType::Binary:
      write_opcode(&ctx->stream, expr->binary.opcode);
      break;
    case ExprType::Block:
      write_opcode(&ctx->stream, Opcode::Block);
      write_inline_signature_type(&ctx->stream, &expr->block.sig);
      write_expr_list(ctx, module, func, expr->block.first);
      write_opcode(&ctx->stream, Opcode::End);
      break;
    case ExprType::Br:
      write_opcode(&ctx->stream, Opcode::Br);
      write_u32_leb128(&ctx->stream, get_label_var_depth(ctx, &expr->br.var),
                       "break depth");
      break;
    case ExprType::BrIf:
      write_opcode(&ctx->stream, Opcode::BrIf);
      write_u32_leb128(&ctx->stream, get_label_var_depth(ctx, &expr->br_if.var),
                       "break depth");
      break;
    case ExprType::BrTable: {
      write_opcode(&ctx->stream, Opcode::BrTable);
      write_u32_leb128(&ctx->stream, expr->br_table.targets.size,
                       "num targets");
      uint32_t depth;
      for (size_t i = 0; i < expr->br_table.targets.size; ++i) {
        depth = get_label_var_depth(ctx, &expr->br_table.targets.data[i]);
        write_u32_leb128(&ctx->stream, depth, "break depth");
      }
      depth = get_label_var_depth(ctx, &expr->br_table.default_target);
      write_u32_leb128(&ctx->stream, depth, "break depth for default");
      break;
    }
    case ExprType::Call: {
      int index = get_func_index_by_var(module, &expr->call.var);
      write_opcode(&ctx->stream, Opcode::Call);
      write_u32_leb128_with_reloc(ctx, index, "function index",
                                  RelocType::FuncIndexLeb);
      break;
    }
    case ExprType::CallIndirect: {
      int index = get_func_type_index_by_var(module, &expr->call_indirect.var);
      write_opcode(&ctx->stream, Opcode::CallIndirect);
      write_u32_leb128(&ctx->stream, index, "signature index");
      write_u32_leb128(&ctx->stream, 0, "call_indirect reserved");
      break;
    }
    case ExprType::Compare:
      write_opcode(&ctx->stream, expr->compare.opcode);
      break;
    case ExprType::Const:
      switch (expr->const_.type) {
        case Type::I32: {
          write_opcode(&ctx->stream, Opcode::I32Const);
          write_i32_leb128(&ctx->stream, expr->const_.u32, "i32 literal");
          break;
        }
        case Type::I64:
          write_opcode(&ctx->stream, Opcode::I64Const);
          write_i64_leb128(&ctx->stream, expr->const_.u64, "i64 literal");
          break;
        case Type::F32:
          write_opcode(&ctx->stream, Opcode::F32Const);
          write_u32(&ctx->stream, expr->const_.f32_bits, "f32 literal");
          break;
        case Type::F64:
          write_opcode(&ctx->stream, Opcode::F64Const);
          write_u64(&ctx->stream, expr->const_.f64_bits, "f64 literal");
          break;
        default:
          assert(0);
      }
      break;
    case ExprType::Convert:
      write_opcode(&ctx->stream, expr->convert.opcode);
      break;
    case ExprType::CurrentMemory:
      write_opcode(&ctx->stream, Opcode::CurrentMemory);
      write_u32_leb128(&ctx->stream, 0, "current_memory reserved");
      break;
    case ExprType::Drop:
      write_opcode(&ctx->stream, Opcode::Drop);
      break;
    case ExprType::GetGlobal: {
      int index = get_global_index_by_var(module, &expr->get_global.var);
      write_opcode(&ctx->stream, Opcode::GetGlobal);
      write_u32_leb128_with_reloc(ctx, index, "global index",
                                  RelocType::GlobalIndexLeb);
      break;
    }
    case ExprType::GetLocal: {
      int index = get_local_index_by_var(func, &expr->get_local.var);
      write_opcode(&ctx->stream, Opcode::GetLocal);
      write_u32_leb128(&ctx->stream, index, "local index");
      break;
    }
    case ExprType::GrowMemory:
      write_opcode(&ctx->stream, Opcode::GrowMemory);
      write_u32_leb128(&ctx->stream, 0, "grow_memory reserved");
      break;
    case ExprType::If:
      write_opcode(&ctx->stream, Opcode::If);
      write_inline_signature_type(&ctx->stream, &expr->if_.true_.sig);
      write_expr_list(ctx, module, func, expr->if_.true_.first);
      if (expr->if_.false_) {
        write_opcode(&ctx->stream, Opcode::Else);
        write_expr_list(ctx, module, func, expr->if_.false_);
      }
      write_opcode(&ctx->stream, Opcode::End);
      break;
    case ExprType::Load: {
      write_opcode(&ctx->stream, expr->load.opcode);
      uint32_t align =
          get_opcode_alignment(expr->load.opcode, expr->load.align);
      write_u8(&ctx->stream, log2_u32(align), "alignment");
      write_u32_leb128(&ctx->stream, expr->load.offset, "load offset");
      break;
    }
    case ExprType::Loop:
      write_opcode(&ctx->stream, Opcode::Loop);
      write_inline_signature_type(&ctx->stream, &expr->loop.sig);
      write_expr_list(ctx, module, func, expr->loop.first);
      write_opcode(&ctx->stream, Opcode::End);
      break;
    case ExprType::Nop:
      write_opcode(&ctx->stream, Opcode::Nop);
      break;
    case ExprType::Return:
      write_opcode(&ctx->stream, Opcode::Return);
      break;
    case ExprType::Select:
      write_opcode(&ctx->stream, Opcode::Select);
      break;
    case ExprType::SetGlobal: {
      int index = get_global_index_by_var(module, &expr->get_global.var);
      write_opcode(&ctx->stream, Opcode::SetGlobal);
      write_u32_leb128_with_reloc(ctx, index, "global index",
                                  RelocType::GlobalIndexLeb);
      break;
    }
    case ExprType::SetLocal: {
      int index = get_local_index_by_var(func, &expr->get_local.var);
      write_opcode(&ctx->stream, Opcode::SetLocal);
      write_u32_leb128(&ctx->stream, index, "local index");
      break;
    }
    case ExprType::Store: {
      write_opcode(&ctx->stream, expr->store.opcode);
      uint32_t align =
          get_opcode_alignment(expr->store.opcode, expr->store.align);
      write_u8(&ctx->stream, log2_u32(align), "alignment");
      write_u32_leb128(&ctx->stream, expr->store.offset, "store offset");
      break;
    }
    case ExprType::TeeLocal: {
      int index = get_local_index_by_var(func, &expr->get_local.var);
      write_opcode(&ctx->stream, Opcode::TeeLocal);
      write_u32_leb128(&ctx->stream, index, "local index");
      break;
    }
    case ExprType::Unary:
      write_opcode(&ctx->stream, expr->unary.opcode);
      break;
    case ExprType::Unreachable:
      write_opcode(&ctx->stream, Opcode::Unreachable);
      break;
  }
}

static void write_expr_list(Context* ctx,
                            const Module* module,
                            const Func* func,
                            const Expr* first) {
  for (const Expr* expr = first; expr; expr = expr->next)
    write_expr(ctx, module, func, expr);
}

static void write_init_expr(Context* ctx,
                            const Module* module,
                            const Expr* expr) {
  if (expr)
    write_expr_list(ctx, module, nullptr, expr);
  write_opcode(&ctx->stream, Opcode::End);
}

static void write_func_locals(Context* ctx,
                              const Module* module,
                              const Func* func,
                              const TypeVector* local_types) {
  if (local_types->size == 0) {
    write_u32_leb128(&ctx->stream, 0, "local decl count");
    return;
  }

  uint32_t num_params = get_num_params(func);

#define FIRST_LOCAL_INDEX (num_params)
#define LAST_LOCAL_INDEX (num_params + local_types->size)
#define GET_LOCAL_TYPE(x) (local_types->data[x - num_params])

  /* loop through once to count the number of local declaration runs */
  Type current_type = GET_LOCAL_TYPE(FIRST_LOCAL_INDEX);
  uint32_t local_decl_count = 1;
  for (uint32_t i = FIRST_LOCAL_INDEX + 1; i < LAST_LOCAL_INDEX; ++i) {
    Type type = GET_LOCAL_TYPE(i);
    if (current_type != type) {
      local_decl_count++;
      current_type = type;
    }
  }

  /* loop through again to write everything out */
  write_u32_leb128(&ctx->stream, local_decl_count, "local decl count");
  current_type = GET_LOCAL_TYPE(FIRST_LOCAL_INDEX);
  uint32_t local_type_count = 1;
  for (uint32_t i = FIRST_LOCAL_INDEX + 1; i <= LAST_LOCAL_INDEX; ++i) {
    /* loop through an extra time to catch the final type transition */
    Type type = i == LAST_LOCAL_INDEX ? Type::Void : GET_LOCAL_TYPE(i);
    if (current_type == type) {
      local_type_count++;
    } else {
      write_u32_leb128(&ctx->stream, local_type_count, "local type count");
      write_type(&ctx->stream, current_type);
      local_type_count = 1;
      current_type = type;
    }
  }
}

static void write_func(Context* ctx, const Module* module, const Func* func) {
  write_func_locals(ctx, module, func, &func->local_types);
  write_expr_list(ctx, module, func, func->first_expr);
  write_opcode(&ctx->stream, Opcode::End);
}

void write_limits(Stream* stream, const Limits* limits) {
  uint32_t flags = limits->has_max ? WABT_BINARY_LIMITS_HAS_MAX_FLAG : 0;
  write_u32_leb128(stream, flags, "limits: flags");
  write_u32_leb128(stream, limits->initial, "limits: initial");
  if (limits->has_max)
    write_u32_leb128(stream, limits->max, "limits: max");
}

static void write_table(Context* ctx, const Table* table) {
  write_type(&ctx->stream, Type::Anyfunc);
  write_limits(&ctx->stream, &table->elem_limits);
}

static void write_memory(Context* ctx, const Memory* memory) {
  write_limits(&ctx->stream, &memory->page_limits);
}

static void write_global_header(Context* ctx, const Global* global) {
  write_type(&ctx->stream, global->type);
  write_u8(&ctx->stream, global->mutable_, "global mutability");
}

static void write_reloc_section(Context* ctx, RelocSection* reloc_section) {
  char section_name[128];
  wabt_snprintf(section_name, sizeof(section_name), "%s.%s",
           WABT_BINARY_SECTION_RELOC, reloc_section->name);
  begin_custom_section(ctx, section_name, LEB_SECTION_SIZE_GUESS);
  write_u32_leb128_enum(&ctx->stream, reloc_section->section_code,
                        "reloc section type");
  RelocVector* relocs = &reloc_section->relocations;
  write_u32_leb128(&ctx->stream, relocs->size, "num relocs");

  for (size_t i = 0; i < relocs->size; i++) {
    write_u32_leb128_enum(&ctx->stream, relocs->data[i].type, "reloc type");
    write_u32_leb128(&ctx->stream, relocs->data[i].offset, "reloc offset");
  }

  end_section(ctx);
}

static Result write_module(Context* ctx, const Module* module) {
  write_u32(&ctx->stream, WABT_BINARY_MAGIC, "WASM_BINARY_MAGIC");
  write_u32(&ctx->stream, WABT_BINARY_VERSION, "WASM_BINARY_VERSION");

  if (module->func_types.size) {
    begin_known_section(ctx, BinarySection::Type, LEB_SECTION_SIZE_GUESS);
    write_u32_leb128(&ctx->stream, module->func_types.size, "num types");
    for (size_t i = 0; i < module->func_types.size; ++i) {
      const FuncType* func_type = module->func_types.data[i];
      const FuncSignature* sig = &func_type->sig;
      write_header(ctx, "type", i);
      write_type(&ctx->stream, Type::Func);

      uint32_t num_params = sig->param_types.size;
      uint32_t num_results = sig->result_types.size;
      write_u32_leb128(&ctx->stream, num_params, "num params");
      for (size_t j = 0; j < num_params; ++j)
        write_type(&ctx->stream, sig->param_types.data[j]);

      write_u32_leb128(&ctx->stream, num_results, "num results");
      for (size_t j = 0; j < num_results; ++j)
        write_type(&ctx->stream, sig->result_types.data[j]);
    }
    end_section(ctx);
  }

  if (module->imports.size) {
    begin_known_section(ctx, BinarySection::Import, LEB_SECTION_SIZE_GUESS);
    write_u32_leb128(&ctx->stream, module->imports.size, "num imports");

    for (size_t i = 0; i < module->imports.size; ++i) {
      const Import* import = module->imports.data[i];
      write_header(ctx, "import header", i);
      write_str(&ctx->stream, import->module_name.start,
                import->module_name.length, PrintChars::Yes,
                "import module name");
      write_str(&ctx->stream, import->field_name.start,
                import->field_name.length, PrintChars::Yes,
                "import field name");
      write_u8_enum(&ctx->stream, import->kind, "import kind");
      switch (import->kind) {
        case ExternalKind::Func:
          write_u32_leb128(&ctx->stream, get_func_type_index_by_decl(
                                             module, &import->func.decl),
                           "import signature index");
          break;
        case ExternalKind::Table:
          write_table(ctx, &import->table);
          break;
        case ExternalKind::Memory:
          write_memory(ctx, &import->memory);
          break;
        case ExternalKind::Global:
          write_global_header(ctx, &import->global);
          break;
      }
    }
    end_section(ctx);
  }

  assert(module->funcs.size >= module->num_func_imports);
  uint32_t num_funcs = module->funcs.size - module->num_func_imports;
  if (num_funcs) {
    begin_known_section(ctx, BinarySection::Function, LEB_SECTION_SIZE_GUESS);
    write_u32_leb128(&ctx->stream, num_funcs, "num functions");

    for (size_t i = 0; i < num_funcs; ++i) {
      const Func* func = module->funcs.data[i + module->num_func_imports];
      char desc[100];
      wabt_snprintf(desc, sizeof(desc), "function %" PRIzd " signature index",
                    i);
      write_u32_leb128(&ctx->stream,
                       get_func_type_index_by_decl(module, &func->decl), desc);
    }
    end_section(ctx);
  }

  assert(module->tables.size >= module->num_table_imports);
  uint32_t num_tables = module->tables.size - module->num_table_imports;
  if (num_tables) {
    begin_known_section(ctx, BinarySection::Table, LEB_SECTION_SIZE_GUESS);
    write_u32_leb128(&ctx->stream, num_tables, "num tables");
    for (size_t i = 0; i < num_tables; ++i) {
      const Table* table = module->tables.data[i + module->num_table_imports];
      write_header(ctx, "table", i);
      write_table(ctx, table);
    }
    end_section(ctx);
  }

  assert(module->memories.size >= module->num_memory_imports);
  uint32_t num_memories = module->memories.size - module->num_memory_imports;
  if (num_memories) {
    begin_known_section(ctx, BinarySection::Memory, LEB_SECTION_SIZE_GUESS);
    write_u32_leb128(&ctx->stream, num_memories, "num memories");
    for (size_t i = 0; i < num_memories; ++i) {
      const Memory* memory =
          module->memories.data[i + module->num_memory_imports];
      write_header(ctx, "memory", i);
      write_memory(ctx, memory);
    }
    end_section(ctx);
  }

  assert(module->globals.size >= module->num_global_imports);
  uint32_t num_globals = module->globals.size - module->num_global_imports;
  if (num_globals) {
    begin_known_section(ctx, BinarySection::Global, LEB_SECTION_SIZE_GUESS);
    write_u32_leb128(&ctx->stream, num_globals, "num globals");

    for (size_t i = 0; i < num_globals; ++i) {
      const Global* global =
          module->globals.data[i + module->num_global_imports];
      write_global_header(ctx, global);
      write_init_expr(ctx, module, global->init_expr);
    }
    end_section(ctx);
  }

  if (module->exports.size) {
    begin_known_section(ctx, BinarySection::Export, LEB_SECTION_SIZE_GUESS);
    write_u32_leb128(&ctx->stream, module->exports.size, "num exports");

    for (size_t i = 0; i < module->exports.size; ++i) {
      const Export* export_ = module->exports.data[i];
      write_str(&ctx->stream, export_->name.start, export_->name.length,
                PrintChars::Yes, "export name");
      write_u8_enum(&ctx->stream, export_->kind, "export kind");
      switch (export_->kind) {
        case ExternalKind::Func: {
          int index = get_func_index_by_var(module, &export_->var);
          write_u32_leb128(&ctx->stream, index, "export func index");
          break;
        }
        case ExternalKind::Table: {
          int index = get_table_index_by_var(module, &export_->var);
          write_u32_leb128(&ctx->stream, index, "export table index");
          break;
        }
        case ExternalKind::Memory: {
          int index = get_memory_index_by_var(module, &export_->var);
          write_u32_leb128(&ctx->stream, index, "export memory index");
          break;
        }
        case ExternalKind::Global: {
          int index = get_global_index_by_var(module, &export_->var);
          write_u32_leb128(&ctx->stream, index, "export global index");
          break;
        }
      }
    }
    end_section(ctx);
  }

  if (module->start) {
    int start_func_index = get_func_index_by_var(module, module->start);
    if (start_func_index != -1) {
      begin_known_section(ctx, BinarySection::Start, LEB_SECTION_SIZE_GUESS);
      write_u32_leb128(&ctx->stream, start_func_index, "start func index");
      end_section(ctx);
    }
  }

  if (module->elem_segments.size) {
    begin_known_section(ctx, BinarySection::Elem, LEB_SECTION_SIZE_GUESS);
    write_u32_leb128(&ctx->stream, module->elem_segments.size,
                     "num elem segments");
    for (size_t i = 0; i < module->elem_segments.size; ++i) {
      ElemSegment* segment = module->elem_segments.data[i];
      int table_index = get_table_index_by_var(module, &segment->table_var);
      write_header(ctx, "elem segment header", i);
      write_u32_leb128(&ctx->stream, table_index, "table index");
      write_init_expr(ctx, module, segment->offset);
      write_u32_leb128(&ctx->stream, segment->vars.size,
                       "num function indices");
      for (size_t j = 0; j < segment->vars.size; ++j) {
        int index = get_func_index_by_var(module, &segment->vars.data[j]);
        write_u32_leb128_with_reloc(ctx, index, "function index",
                                    RelocType::FuncIndexLeb);
      }
    }
    end_section(ctx);
  }

  if (num_funcs) {
    begin_known_section(ctx, BinarySection::Code, LEB_SECTION_SIZE_GUESS);
    write_u32_leb128(&ctx->stream, num_funcs, "num functions");

    for (size_t i = 0; i < num_funcs; ++i) {
      write_header(ctx, "function body", i);
      const Func* func = module->funcs.data[i + module->num_func_imports];

      /* TODO(binji): better guess of the size of the function body section */
      const uint32_t leb_size_guess = 1;
      uint32_t body_size_offset =
          write_u32_leb128_space(ctx, leb_size_guess, "func body size (guess)");
      write_func(ctx, module, func);
      write_fixup_u32_leb128_size(ctx, body_size_offset, leb_size_guess,
                                  "FIXUP func body size");
    }
    end_section(ctx);
  }

  if (module->data_segments.size) {
    begin_known_section(ctx, BinarySection::Data, LEB_SECTION_SIZE_GUESS);
    write_u32_leb128(&ctx->stream, module->data_segments.size,
                     "num data segments");
    for (size_t i = 0; i < module->data_segments.size; ++i) {
      const DataSegment* segment = module->data_segments.data[i];
      write_header(ctx, "data segment header", i);
      int memory_index = get_memory_index_by_var(module, &segment->memory_var);
      write_u32_leb128(&ctx->stream, memory_index, "memory index");
      write_init_expr(ctx, module, segment->offset);
      write_u32_leb128(&ctx->stream, segment->size, "data segment size");
      write_header(ctx, "data segment data", i);
      write_data(&ctx->stream, segment->data, segment->size,
                 "data segment data");
    }
    end_section(ctx);
  }

  if (ctx->options->write_debug_names) {
    StringSliceVector index_to_name;
    WABT_ZERO_MEMORY(index_to_name);

    char desc[100];
    begin_custom_section(ctx, WABT_BINARY_SECTION_NAME, LEB_SECTION_SIZE_GUESS);
    write_u32_leb128(&ctx->stream, 1, "function name type");
<<<<<<< HEAD

    begin_subsection(ctx, "function name subsection", LEB_SECTION_SIZE_GUESS);
=======
    begin_subsection(ctx, "function name subsection", LEB_SECTION_SIZE_GUESS);
    write_u32_leb128(&ctx->stream, module->funcs.size, "num functions");
    for (size_t i = 0; i < module->funcs.size; ++i) {
      const Func* func = module->funcs.data[i];
      write_u32_leb128(&ctx->stream, i, "function index");
      wabt_snprintf(desc, sizeof(desc), "func name %" PRIzd, i);
      write_str(&ctx->stream, func->name.start, func->name.length,
                PrintChars::Yes, desc);
    }
    end_subsection(ctx);

    write_u32_leb128(&ctx->stream, 2, "local name type");

    begin_subsection(ctx, "local name subsection", LEB_SECTION_SIZE_GUESS);
>>>>>>> f09b9fdc
    write_u32_leb128(&ctx->stream, module->funcs.size, "num functions");
    for (size_t i = 0; i < module->funcs.size; ++i) {
      const Func* func = module->funcs.data[i];
      write_u32_leb128(&ctx->stream, i, "function index");
      snprintf(desc, sizeof(desc), "func name %" PRIzd, i);
      write_str(&ctx->stream, func->name.start, func->name.length,
                PrintChars::Yes, desc);
    }
    end_subsection(ctx);
    write_u32_leb128(&ctx->stream, 1, "function name type");

<<<<<<< HEAD
    begin_subsection(ctx, "function name subsection", LEB_SECTION_SIZE_GUESS);
    write_u32_leb128(&ctx->stream, module->funcs.size, "num functions");
    for (i = 0; i < module->funcs.size; ++i) {
      const Func* func = module->funcs.data[i];
      write_u32_leb128(&ctx->stream, i, "function index");
      snprintf(desc, sizeof(desc), "func name %" PRIzd, i);
      write_str(&ctx->stream, func->name.start, func->name.length,
                PrintChars::Yes, desc);
    }
    end_subsection(ctx);

    write_u32_leb128(&ctx->stream, 2, "local name type");

    begin_subsection(ctx, "local name subsection", LEB_SECTION_SIZE_GUESS);
    write_u32_leb128(&ctx->stream, module->funcs.size, "num functions");
    for (i = 0; i < module->funcs.size; ++i) {
      const Func* func = module->funcs.data[i];
      uint32_t num_params = get_num_params(func);
      uint32_t num_locals = func->local_types.size;
      uint32_t num_params_and_locals = get_num_params_and_locals(func);

      if (!num_params_and_locals)
        continue;

=======
>>>>>>> f09b9fdc
      write_u32_leb128(&ctx->stream, i, "function index");
      write_u32_leb128(&ctx->stream, num_params_and_locals, "num locals");

      make_type_binding_reverse_mapping(
        &func->decl.sig.param_types, &func->param_bindings, &index_to_name);
<<<<<<< HEAD
      size_t j;
      for (j = 0; j < num_params; ++j) {
        StringSlice name = index_to_name.data[j];
        snprintf(desc, sizeof(desc), "local name %" PRIzd, j);
=======
      for (size_t j = 0; j < num_params; ++j) {
        StringSlice name = index_to_name.data[j];
        wabt_snprintf(desc, sizeof(desc), "local name %" PRIzd, j);
>>>>>>> f09b9fdc
        write_u32_leb128(&ctx->stream, j, "local index");
        write_str(&ctx->stream, name.start, name.length, PrintChars::Yes,
                  desc);
      }

      make_type_binding_reverse_mapping(
        &func->local_types, &func->local_bindings, &index_to_name);
<<<<<<< HEAD
      for (j = 0; j < num_locals; ++j) {
        StringSlice name = index_to_name.data[j];
        snprintf(desc, sizeof(desc), "local name %" PRIzd, num_params + j);
=======
      for (size_t j = 0; j < num_locals; ++j) {
        StringSlice name = index_to_name.data[j];
        wabt_snprintf(desc, sizeof(desc), "local name %" PRIzd, num_params + j);
>>>>>>> f09b9fdc
        write_u32_leb128(&ctx->stream, num_params + j, "local index");
        write_str(&ctx->stream, name.start, name.length, PrintChars::Yes,
                  desc);
      }
    }
    end_subsection(ctx);
    end_section(ctx);

    destroy_string_slice_vector(&index_to_name);
  }

  if (ctx->options->relocatable) {
    for (size_t i = 0; i < ctx->reloc_sections.size; i++) {
      write_reloc_section(ctx, &ctx->reloc_sections.data[i]);
    }
    WABT_DESTROY_VECTOR_AND_ELEMENTS(ctx->reloc_sections, reloc_section);
  }

  return ctx->stream.result;
}

Result write_binary_module(Writer* writer,
                           const Module* module,
                           const WriteBinaryOptions* options) {
  Context ctx;
  WABT_ZERO_MEMORY(ctx);
  ctx.options = options;
  ctx.log_stream = options->log_stream;
  init_stream(&ctx.stream, writer, ctx.log_stream);
  return write_module(&ctx, module);
}

}  // namespace wabt<|MERGE_RESOLUTION|>--- conflicted
+++ resolved
@@ -309,11 +309,7 @@
                              size_t leb_size_guess) {
   assert(ctx->last_subsection_leb_size_guess == 0);
   char desc[100];
-<<<<<<< HEAD
-  snprintf(desc, sizeof(desc), "subsection \"%s\"", name);
-=======
   wabt_snprintf(desc, sizeof(desc), "subsection \"%s\"", name);
->>>>>>> f09b9fdc
   ctx->last_subsection_leb_size_guess = leb_size_guess;
   ctx->last_subsection_offset =
       write_u32_leb128_space(ctx, leb_size_guess, "subsection size (guess)");
@@ -872,10 +868,6 @@
     char desc[100];
     begin_custom_section(ctx, WABT_BINARY_SECTION_NAME, LEB_SECTION_SIZE_GUESS);
     write_u32_leb128(&ctx->stream, 1, "function name type");
-<<<<<<< HEAD
-
-    begin_subsection(ctx, "function name subsection", LEB_SECTION_SIZE_GUESS);
-=======
     begin_subsection(ctx, "function name subsection", LEB_SECTION_SIZE_GUESS);
     write_u32_leb128(&ctx->stream, module->funcs.size, "num functions");
     for (size_t i = 0; i < module->funcs.size; ++i) {
@@ -890,7 +882,6 @@
     write_u32_leb128(&ctx->stream, 2, "local name type");
 
     begin_subsection(ctx, "local name subsection", LEB_SECTION_SIZE_GUESS);
->>>>>>> f09b9fdc
     write_u32_leb128(&ctx->stream, module->funcs.size, "num functions");
     for (size_t i = 0; i < module->funcs.size; ++i) {
       const Func* func = module->funcs.data[i];
@@ -902,48 +893,14 @@
     end_subsection(ctx);
     write_u32_leb128(&ctx->stream, 1, "function name type");
 
-<<<<<<< HEAD
-    begin_subsection(ctx, "function name subsection", LEB_SECTION_SIZE_GUESS);
-    write_u32_leb128(&ctx->stream, module->funcs.size, "num functions");
-    for (i = 0; i < module->funcs.size; ++i) {
-      const Func* func = module->funcs.data[i];
-      write_u32_leb128(&ctx->stream, i, "function index");
-      snprintf(desc, sizeof(desc), "func name %" PRIzd, i);
-      write_str(&ctx->stream, func->name.start, func->name.length,
-                PrintChars::Yes, desc);
-    }
-    end_subsection(ctx);
-
-    write_u32_leb128(&ctx->stream, 2, "local name type");
-
-    begin_subsection(ctx, "local name subsection", LEB_SECTION_SIZE_GUESS);
-    write_u32_leb128(&ctx->stream, module->funcs.size, "num functions");
-    for (i = 0; i < module->funcs.size; ++i) {
-      const Func* func = module->funcs.data[i];
-      uint32_t num_params = get_num_params(func);
-      uint32_t num_locals = func->local_types.size;
-      uint32_t num_params_and_locals = get_num_params_and_locals(func);
-
-      if (!num_params_and_locals)
-        continue;
-
-=======
->>>>>>> f09b9fdc
       write_u32_leb128(&ctx->stream, i, "function index");
       write_u32_leb128(&ctx->stream, num_params_and_locals, "num locals");
 
       make_type_binding_reverse_mapping(
         &func->decl.sig.param_types, &func->param_bindings, &index_to_name);
-<<<<<<< HEAD
-      size_t j;
-      for (j = 0; j < num_params; ++j) {
-        StringSlice name = index_to_name.data[j];
-        snprintf(desc, sizeof(desc), "local name %" PRIzd, j);
-=======
       for (size_t j = 0; j < num_params; ++j) {
         StringSlice name = index_to_name.data[j];
         wabt_snprintf(desc, sizeof(desc), "local name %" PRIzd, j);
->>>>>>> f09b9fdc
         write_u32_leb128(&ctx->stream, j, "local index");
         write_str(&ctx->stream, name.start, name.length, PrintChars::Yes,
                   desc);
@@ -951,15 +908,9 @@
 
       make_type_binding_reverse_mapping(
         &func->local_types, &func->local_bindings, &index_to_name);
-<<<<<<< HEAD
-      for (j = 0; j < num_locals; ++j) {
-        StringSlice name = index_to_name.data[j];
-        snprintf(desc, sizeof(desc), "local name %" PRIzd, num_params + j);
-=======
       for (size_t j = 0; j < num_locals; ++j) {
         StringSlice name = index_to_name.data[j];
         wabt_snprintf(desc, sizeof(desc), "local name %" PRIzd, num_params + j);
->>>>>>> f09b9fdc
         write_u32_leb128(&ctx->stream, num_params + j, "local index");
         write_str(&ctx->stream, name.start, name.length, PrintChars::Yes,
                   desc);
