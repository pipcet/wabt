--- conflicted
+++ resolved
@@ -14,136 +14,96 @@
  * limitations under the License.
  */
 
-#include "binary-reader-objdump.h"
-
-#include <assert.h>
-#include <inttypes.h>
-#include <string.h>
-#include <stdio.h>
-
-#include "binary-reader.h"
-#include "literal.h"
-#include "vector.h"
+#include "src/binary-reader-objdump.h"
+
+#include <algorithm>
+#include <cassert>
+#include <cinttypes>
+#include <cstdio>
+#include <cstring>
+#include <vector>
+
+#if HAVE_STRCASECMP
+#include <strings.h>
+#endif
+
+#include "src/binary-reader-nop.h"
+#include "src/filenames.h"
+#include "src/literal.h"
 
 namespace wabt {
 
-typedef uint32_t Uint32;
-WABT_DEFINE_VECTOR(uint32, Uint32);
-
-struct Context {
-  ObjdumpOptions* options;
-  Stream* out_stream;
-  const uint8_t* data;
-  size_t size;
-  Opcode current_opcode;
-  size_t current_opcode_offset;
-  size_t last_opcode_end;
-  int indent_level;
-  bool print_details;
-  bool header_printed;
-  int section_found;
-
-  uint32_t section_starts[kBinarySectionCount];
-  BinarySection reloc_section;
-
-  StringSlice import_module_name;
-  StringSlice import_field_name;
-
-  uint32_t next_reloc;
+namespace {
+
+class BinaryReaderObjdumpBase : public BinaryReaderNop {
+ public:
+  BinaryReaderObjdumpBase(const uint8_t* data,
+                          size_t size,
+                          ObjdumpOptions* options,
+                          ObjdumpState* state);
+
+  bool OnError(const Error&) override;
+
+  Result BeginModule(uint32_t version) override;
+  Result BeginSection(Index section_index,
+                      BinarySection section_type,
+                      Offset size) override;
+
+  Result OnRelocCount(Index count, Index section_index) override;
+
+ protected:
+  string_view GetFunctionName(Index index) const;
+  string_view GetGlobalName(Index index) const;
+  string_view GetSectionName(Index index) const;
+  string_view GetEventName(Index index) const;
+  string_view GetSymbolName(Index index) const;
+  string_view GetSegmentName(Index index) const;
+  void PrintRelocation(const Reloc& reloc, Offset offset) const;
+  Offset GetSectionStart(BinarySection section_code) const {
+    return section_starts_[static_cast<size_t>(section_code)];
+  }
+
+  ObjdumpOptions* options_;
+  ObjdumpState* objdump_state_;
+  const uint8_t* data_;
+  size_t size_;
+  bool print_details_ = false;
+  BinarySection reloc_section_ = BinarySection::Invalid;
+  Offset section_starts_[kBinarySectionCount];
+  // Map of section index to section type
+  std::vector<BinarySection> section_types_;
+  bool section_found_ = false;
+  std::string module_name_;
 };
 
-static bool should_print_details(Context* ctx) {
-  if (ctx->options->mode != ObjdumpMode::Details)
-    return false;
-  return ctx->print_details;
-}
-
-static void WABT_PRINTF_FORMAT(2, 3)
-    print_details(Context* ctx, const char* fmt, ...) {
-  if (!should_print_details(ctx))
-    return;
-  va_list args;
-  va_start(args, fmt);
-  vprintf(fmt, args);
-  va_end(args);
-}
-
-static Result begin_section(BinaryReaderContext* ctx,
-                            BinarySection section_code,
-                            uint32_t size) {
-  Context* context = static_cast<Context*>(ctx->user_data);
-  context->section_starts[static_cast<size_t>(section_code)] = ctx->offset;
-
-  const char* name = get_section_name(section_code);
-
-  bool section_match = !context->options->section_name ||
-                       !strcasecmp(context->options->section_name, name);
-  if (section_match)
-    context->section_found = true;
-
-  switch (context->options->mode) {
-    case ObjdumpMode::Prepass:
-      break;
-    case ObjdumpMode::Headers:
-      printf("%9s start=%#010" PRIzx " end=%#010" PRIzx " (size=%#010x) ", name,
-             ctx->offset, ctx->offset + size, size);
-      break;
-    case ObjdumpMode::Details:
-      if (section_match) {
-        if (section_code != BinarySection::Code)
-          printf("%s:\n", name);
-        context->print_details = true;
-      } else {
-        context->print_details = false;
-      }
-      break;
-    case ObjdumpMode::RawData:
-      if (section_match) {
-        printf("\nContents of section %s:\n", name);
-        write_memory_dump(context->out_stream, context->data + ctx->offset,
-                          size, ctx->offset, PrintChars::Yes, nullptr, nullptr);
-      }
-      break;
-    case ObjdumpMode::Disassemble:
-      break;
-  }
-  return Result::Ok;
-}
-
-static Result begin_custom_section(BinaryReaderContext* ctx,
-                                   uint32_t size,
-                                   StringSlice section_name) {
-  Context* context = static_cast<Context*>(ctx->user_data);
-  print_details(context, " - name: \"" PRIstringslice "\"\n",
-                WABT_PRINTF_STRING_SLICE_ARG(section_name));
-  if (context->options->mode == ObjdumpMode::Headers) {
-    printf("\"" PRIstringslice "\"\n",
-           WABT_PRINTF_STRING_SLICE_ARG(section_name));
-  }
-  return Result::Ok;
-}
-
-static Result on_count(uint32_t count, void* user_data) {
-  Context* ctx = static_cast<Context*>(user_data);
-  if (ctx->options->mode == ObjdumpMode::Headers) {
-    printf("count: %d\n", count);
-  }
-  return Result::Ok;
-}
-
-static Result begin_module(uint32_t version, void* user_data) {
-  Context* ctx = static_cast<Context*>(user_data);
-  if (ctx->options->print_header) {
-    const char* basename = strrchr(ctx->options->infile, '/');
-    if (basename)
-      basename++;
-    else
-      basename = ctx->options->infile;
-    printf("%s:\tfile format wasm %#08x\n", basename, version);
-    ctx->header_printed = true;
-  }
-
-  switch (ctx->options->mode) {
+BinaryReaderObjdumpBase::BinaryReaderObjdumpBase(const uint8_t* data,
+                                                 size_t size,
+                                                 ObjdumpOptions* options,
+                                                 ObjdumpState* objdump_state)
+    : options_(options),
+      objdump_state_(objdump_state),
+      data_(data),
+      size_(size) {
+  ZeroMemory(section_starts_);
+}
+
+Result BinaryReaderObjdumpBase::BeginSection(Index section_index,
+                                             BinarySection section_code,
+                                             Offset size) {
+  section_starts_[static_cast<size_t>(section_code)] = state->offset;
+  section_types_.push_back(section_code);
+  return Result::Ok;
+}
+
+bool BinaryReaderObjdumpBase::OnError(const Error&) {
+  // Tell the BinaryReader that this error is "handled" for all passes other
+  // than the prepass. When the error is handled the default message will be
+  // suppressed.
+  return options_->mode != ObjdumpMode::Prepass;
+}
+
+Result BinaryReaderObjdumpBase::BeginModule(uint32_t version) {
+  switch (options_->mode) {
     case ObjdumpMode::Headers:
       printf("\n");
       printf("Sections:\n\n");
@@ -156,30 +116,271 @@
       printf("\n");
       printf("Code Disassembly:\n\n");
       break;
+    case ObjdumpMode::Prepass: {
+      string_view basename = GetBasename(options_->filename);
+      if (basename == "-") {
+        basename = "<stdin>";
+      }
+      printf("%s:\tfile format wasm %#x\n", basename.to_string().c_str(),
+             version);
+      break;
+    }
     case ObjdumpMode::RawData:
-    case ObjdumpMode::Prepass:
-      break;
-  }
-
-  return Result::Ok;
-}
-
-static Result end_module(void* user_data) {
-  Context* ctx = static_cast<Context*>(user_data);
-  if (ctx->options->section_name) {
-    if (!ctx->section_found) {
-      printf("Section not found: %s\n", ctx->options->section_name);
-      return Result::Error;
-    }
-  }
-
-  return Result::Ok;
-}
-
-<<<<<<< HEAD
-static Result on_opcode(BinaryReaderContext* ctx, Opcode opcode) {
-  Context* context = static_cast<Context*>(ctx->user_data);
-=======
+      break;
+  }
+
+  return Result::Ok;
+}
+
+string_view BinaryReaderObjdumpBase::GetFunctionName(Index index) const {
+  return objdump_state_->function_names.Get(index);
+}
+
+string_view BinaryReaderObjdumpBase::GetGlobalName(Index index) const {
+  return objdump_state_->global_names.Get(index);
+}
+
+string_view BinaryReaderObjdumpBase::GetSectionName(Index index) const {
+  return objdump_state_->section_names.Get(index);
+}
+
+string_view BinaryReaderObjdumpBase::GetEventName(Index index) const {
+  return objdump_state_->event_names.Get(index);
+}
+
+string_view BinaryReaderObjdumpBase::GetSegmentName(Index index) const {
+  return objdump_state_->segment_names.Get(index);
+}
+
+string_view BinaryReaderObjdumpBase::GetSymbolName(Index symbol_index) const {
+  assert(symbol_index < objdump_state_->symtab.size());
+  ObjdumpSymbol& sym = objdump_state_->symtab[symbol_index];
+  switch (sym.kind) {
+    case SymbolType::Function:
+      return GetFunctionName(sym.index);
+    case SymbolType::Data:
+      return sym.name;
+    case SymbolType::Global:
+      return GetGlobalName(sym.index);
+    case SymbolType::Section:
+      return GetSectionName(sym.index);
+    case SymbolType::Event:
+      return GetEventName(sym.index);
+  }
+  WABT_UNREACHABLE;
+}
+
+void BinaryReaderObjdumpBase::PrintRelocation(const Reloc& reloc,
+                                              Offset offset) const {
+  printf("           %06" PRIzx ": %-18s %" PRIindex, offset,
+         GetRelocTypeName(reloc.type), reloc.index);
+  if (reloc.addend) {
+    printf(" + %d", reloc.addend);
+  }
+  if (reloc.type != RelocType::TypeIndexLEB) {
+    printf(" <" PRIstringview ">",
+           WABT_PRINTF_STRING_VIEW_ARG(GetSymbolName(reloc.index)));
+  }
+  printf("\n");
+}
+
+Result BinaryReaderObjdumpBase::OnRelocCount(Index count, Index section_index) {
+  if (section_index >= section_types_.size()) {
+    fprintf(stderr, "invalid relocation section index: %" PRIindex "\n",
+            section_index);
+    reloc_section_ = BinarySection::Invalid;
+    return Result::Error;
+  }
+  reloc_section_ = section_types_[section_index];
+  return Result::Ok;
+}
+
+class BinaryReaderObjdumpPrepass : public BinaryReaderObjdumpBase {
+ public:
+  using BinaryReaderObjdumpBase::BinaryReaderObjdumpBase;
+
+  Result BeginSection(Index section_index,
+                      BinarySection section_code,
+                      Offset size) override {
+    BinaryReaderObjdumpBase::BeginSection(section_index, section_code, size);
+    if (section_code != BinarySection::Custom) {
+      objdump_state_->section_names.push_back(
+          wabt::GetSectionName(section_code));
+    }
+    return Result::Ok;
+  }
+
+  Result BeginCustomSection(Offset size, string_view section_name) override {
+    objdump_state_->section_names.push_back(section_name);
+    return Result::Ok;
+  }
+
+  Result OnFunctionName(Index index, string_view name) override {
+    SetFunctionName(index, name);
+    return Result::Ok;
+  }
+
+  Result OnSymbolCount(Index count) override {
+    objdump_state_->symtab.resize(count);
+    return Result::Ok;
+  }
+
+  Result OnDataSymbol(Index index,
+                      uint32_t flags,
+                      string_view name,
+                      Index segment,
+                      uint32_t offset,
+                      uint32_t size) override {
+    objdump_state_->symtab[index] = {SymbolType::Data, name.to_string(), 0};
+    return Result::Ok;
+  }
+
+  Result OnFunctionSymbol(Index index,
+                          uint32_t flags,
+                          string_view name,
+                          Index func_index) override {
+    if (!name.empty()) {
+      SetFunctionName(func_index, name);
+    }
+    objdump_state_->symtab[index] = {SymbolType::Function, name.to_string(),
+                                     func_index};
+    return Result::Ok;
+  }
+
+  Result OnGlobalSymbol(Index index,
+                        uint32_t flags,
+                        string_view name,
+                        Index global_index) override {
+    if (!name.empty()) {
+      SetGlobalName(global_index, name);
+    }
+    objdump_state_->symtab[index] = {SymbolType::Global, name.to_string(),
+                                     global_index};
+    return Result::Ok;
+  }
+
+  Result OnSectionSymbol(Index index,
+                         uint32_t flags,
+                         Index section_index) override {
+    objdump_state_->symtab[index] = {SymbolType::Section,
+                                     std::string(GetSectionName(section_index)),
+                                     section_index};
+    return Result::Ok;
+  }
+
+  Result OnEventSymbol(Index index,
+                        uint32_t flags,
+                        string_view name,
+                        Index event_index) override {
+    if (!name.empty()) {
+      SetEventName(event_index, name);
+    }
+    objdump_state_->symtab[index] = {SymbolType::Event, name.to_string(),
+                                     event_index};
+    return Result::Ok;
+  }
+
+  Result OnImportFunc(Index import_index,
+                      string_view module_name,
+                      string_view field_name,
+                      Index func_index,
+                      Index sig_index) override {
+    SetFunctionName(func_index,
+                    module_name.to_string() + "." + field_name.to_string());
+    return Result::Ok;
+  }
+
+  Result OnImportEvent(Index import_index,
+                       string_view module_name,
+                       string_view field_name,
+                       Index event_index,
+                       Index sig_index) override {
+    SetEventName(event_index,
+                 module_name.to_string() + "." + field_name.to_string());
+    return Result::Ok;
+  }
+
+  Result OnImportGlobal(Index import_index,
+                        string_view module_name,
+                        string_view field_name,
+                        Index global_index,
+                        Type type,
+                        bool mutable_) override {
+    SetGlobalName(global_index,
+                  module_name.to_string() + "." + field_name.to_string());
+    return Result::Ok;
+  }
+
+  Result OnExport(Index index,
+                  ExternalKind kind,
+                  Index item_index,
+                  string_view name) override {
+    if (kind == ExternalKind::Func) {
+      SetFunctionName(item_index, name);
+    } else if (kind == ExternalKind::Global) {
+      SetGlobalName(item_index, name);
+    }
+    return Result::Ok;
+  }
+
+  Result OnReloc(RelocType type,
+                 Offset offset,
+                 Index index,
+                 uint32_t addend) override;
+
+  Result OnModuleName(string_view name) override {
+    if (options_->mode == ObjdumpMode::Prepass) {
+      printf("module name: <" PRIstringview ">\n",
+             WABT_PRINTF_STRING_VIEW_ARG(name));
+    }
+    return Result::Ok;
+  }
+
+  Result OnSegmentInfo(Index index,
+                       string_view name,
+                       uint32_t alignment_log2,
+                       uint32_t flags) override {
+    SetSegmentName(index, name);
+    return Result::Ok;
+  }
+
+ protected:
+  void SetFunctionName(Index index, string_view name);
+  void SetGlobalName(Index index, string_view name);
+  void SetEventName(Index index, string_view name);
+  void SetSegmentName(Index index, string_view name);
+};
+
+void BinaryReaderObjdumpPrepass::SetFunctionName(Index index,
+                                                 string_view name) {
+  objdump_state_->function_names.Set(index, name);
+}
+
+void BinaryReaderObjdumpPrepass::SetGlobalName(Index index, string_view name) {
+  objdump_state_->global_names.Set(index, name);
+}
+
+void BinaryReaderObjdumpPrepass::SetEventName(Index index, string_view name) {
+  objdump_state_->event_names.Set(index, name);
+}
+
+void BinaryReaderObjdumpPrepass::SetSegmentName(Index index, string_view name) {
+  objdump_state_->segment_names.Set(index, name);
+}
+
+Result BinaryReaderObjdumpPrepass::OnReloc(RelocType type,
+                                           Offset offset,
+                                           Index index,
+                                           uint32_t addend) {
+  BinaryReaderObjdumpBase::OnReloc(type, offset, index, addend);
+  if (reloc_section_ == BinarySection::Code) {
+    objdump_state_->code_relocations.emplace_back(type, offset, index, addend);
+  } else if (reloc_section_ == BinarySection::Data) {
+    objdump_state_->data_relocations.emplace_back(type, offset, index, addend);
+  }
+  return Result::Ok;
+}
+
 class IndentLevel;
 class IndentLevel {
 public:
@@ -235,74 +436,78 @@
   Index next_reloc = 0;
   Index local_index_ = 0;
 };
->>>>>>> 367af9c3
-
-  if (context->options->debug) {
-    const char* opcode_name = get_opcode_name(opcode);
-    printf("on_opcode: %#" PRIzx ": %s\n", ctx->offset, opcode_name);
-  }
-
-  if (context->last_opcode_end) {
-    if (ctx->offset != context->last_opcode_end + 1) {
-      uint8_t missing_opcode = ctx->data[context->last_opcode_end];
-      const char* opcode_name =
-          get_opcode_name(static_cast<Opcode>(missing_opcode));
-      fprintf(stderr, "warning: %#" PRIzx " missing opcode callback at %#" PRIzx
-                      " (%#02x=%s)\n",
-              ctx->offset, context->last_opcode_end + 1,
-              ctx->data[context->last_opcode_end], opcode_name);
+
+std::string BinaryReaderObjdumpDisassemble::BlockSigToString(Type type) const {
+  if (type.IsIndex()) {
+    return StringPrintf("type[%d]", type.GetIndex());
+  } else if (type == Type::Void) {
+    return "";
+  } else {
+    return type.GetName();
+  }
+}
+
+Result BinaryReaderObjdumpDisassemble::OnOpcode(Opcode opcode) {
+  if (options_->debug) {
+    const char* opcode_name = opcode.GetName();
+    printf("on_opcode: %#" PRIzx ": %s\n", state->offset, opcode_name);
+  }
+
+  if (last_opcode_end) {
+    if (state->offset != last_opcode_end + opcode.GetLength()) {
+      Opcode missing_opcode = Opcode::FromCode(data_[last_opcode_end]);
+      const char* opcode_name = missing_opcode.GetName();
+      fprintf(stderr,
+              "warning: %#" PRIzx " missing opcode callback at %#" PRIzx
+              " (%#02x=%s)\n",
+              state->offset, last_opcode_end + 1, data_[last_opcode_end],
+              opcode_name);
       return Result::Error;
     }
   }
 
-  context->current_opcode_offset = ctx->offset;
-  context->current_opcode = opcode;
+  current_opcode_offset = state->offset;
+  current_opcode = opcode;
   return Result::Ok;
 }
 
 #define IMMEDIATE_OCTET_COUNT 9
 
-static void log_opcode(Context* ctx,
-                       const uint8_t* data,
-                       size_t data_size,
-                       const char* fmt,
-                       ...) {
-  size_t offset = ctx->current_opcode_offset;
-
-  // Print binary data
-  printf(" %06" PRIzx ": %02x", offset - 1,
-         static_cast<unsigned>(ctx->current_opcode));
-  size_t i;
-  for (i = 0; i < data_size && i < IMMEDIATE_OCTET_COUNT; i++, offset++) {
-    printf(" %02x", data[offset]);
-  }
-  for (i = data_size + 1; i < IMMEDIATE_OCTET_COUNT; i++) {
+Result BinaryReaderObjdumpDisassemble::OnLocalDeclCount(Index count) {
+  local_index_ = 0;
+  current_opcode_offset = state->offset;
+  return Result::Ok;
+}
+
+Result BinaryReaderObjdumpDisassemble::OnLocalDecl(Index decl_index,
+                                                   Index count,
+                                                   Type type) {
+  Offset offset = current_opcode_offset;
+  size_t data_size = state->offset - offset;
+
+  printf(" %06" PRIzx ":", offset);
+  for (size_t i = 0; i < data_size && i < IMMEDIATE_OCTET_COUNT;
+       i++, offset++) {
+    printf(" %02x", data_[offset]);
+  }
+  for (size_t i = data_size; i < IMMEDIATE_OCTET_COUNT; i++) {
     printf("   ");
   }
-  printf(" | ");
-
-  // Print disassemble
-  int j;
-  int indent_level = ctx->indent_level;
-  if (ctx->current_opcode == Opcode::Else)
-    indent_level--;
-  for (j = 0; j < indent_level; j++) {
-    printf("  ");
-  }
-
-  const char* opcode_name = get_opcode_name(ctx->current_opcode);
-  printf("%s", opcode_name);
-  if (fmt) {
-    printf(" ");
-    va_list args;
-    va_start(args, fmt);
-    vprintf(fmt, args);
-    va_end(args);
-  }
-
-<<<<<<< HEAD
-  printf("\n");
-=======
+  printf(" | local[%" PRIindex, local_index_);
+
+  if (count != 1) {
+    printf("..%" PRIindex "", local_index_ + count - 1);
+  }
+  local_index_ += count;
+
+  printf("] type=%s\n", type.GetName());
+
+  last_opcode_end = current_opcode_offset + data_size;
+  current_opcode_offset = last_opcode_end;
+
+  return Result::Ok;
+}
+
 void BinaryReaderObjdumpDisassemble::LogOpcode(size_t data_size,
                                                const char* fmt,
                                                ...) {
@@ -350,71 +555,96 @@
 	for (int j = 0; j < indent_level->depth; j++) {
 	  printf("| ");
 	}
->>>>>>> 367af9c3
-
-  ctx->last_opcode_end = ctx->current_opcode_offset + data_size;
-
-  if (ctx->options->relocs) {
-    if (ctx->next_reloc < ctx->options->code_relocations.size) {
-      Reloc* reloc = &ctx->options->code_relocations.data[ctx->next_reloc];
-      size_t code_start =
-          ctx->section_starts[static_cast<size_t>(BinarySection::Code)];
-      size_t abs_offset = code_start + reloc->offset;
-      if (ctx->last_opcode_end > abs_offset) {
-        printf("           %06" PRIzx ": %s\n", abs_offset,
-               get_reloc_type_name(reloc->type));
-        ctx->next_reloc++;
+
+      const char* opcode_name = current_opcode.GetName();
+      printf("%s", opcode_name);
+      if (fmt) {
+        printf(" ");
+        va_list args;
+        va_start(args, fmt);
+        vprintf(fmt, args);
+        va_end(args);
       }
     }
-  }
-}
-
-static Result on_opcode_bare(BinaryReaderContext* ctx) {
-  Context* context = static_cast<Context*>(ctx->user_data);
-  log_opcode(context, ctx->data, 0, nullptr);
-  return Result::Ok;
-}
-
-static Result on_opcode_uint32(BinaryReaderContext* ctx, uint32_t value) {
-  Context* context = static_cast<Context*>(ctx->user_data);
-  size_t immediate_len = ctx->offset - context->current_opcode_offset;
-  log_opcode(context, ctx->data, immediate_len, "%#x", value);
-  return Result::Ok;
-}
-
-static Result on_opcode_uint32_uint32(BinaryReaderContext* ctx,
-                                      uint32_t value,
-                                      uint32_t value2) {
-  Context* context = static_cast<Context*>(ctx->user_data);
-  size_t immediate_len = ctx->offset - context->current_opcode_offset;
-  log_opcode(context, ctx->data, immediate_len, "%lu %lu", value, value2);
-  return Result::Ok;
-}
-
-static Result on_opcode_uint64(BinaryReaderContext* ctx, uint64_t value) {
-  Context* context = static_cast<Context*>(ctx->user_data);
-  size_t immediate_len = ctx->offset - context->current_opcode_offset;
-  log_opcode(context, ctx->data, immediate_len, "%d", value);
-  return Result::Ok;
-}
-
-static Result on_opcode_f32(BinaryReaderContext* ctx, uint32_t value) {
-  Context* context = static_cast<Context*>(ctx->user_data);
-  size_t immediate_len = ctx->offset - context->current_opcode_offset;
+
+    printf("\n");
+  }
+
+  last_opcode_end = offset_end;
+
+  // Print relocation after then full (potentially multi-line) instruction.
+  if (options_->relocs &&
+      next_reloc < objdump_state_->code_relocations.size()) {
+    const Reloc& reloc = objdump_state_->code_relocations[next_reloc];
+    Offset code_start = GetSectionStart(BinarySection::Code);
+    Offset abs_offset = code_start + reloc.offset;
+    if (last_opcode_end > abs_offset) {
+      PrintRelocation(reloc, abs_offset);
+      next_reloc++;
+    }
+  }
+}
+
+Result BinaryReaderObjdumpDisassemble::OnOpcodeBare() {
+  LogOpcode(0, nullptr);
+  return Result::Ok;
+}
+
+Result BinaryReaderObjdumpDisassemble::OnOpcodeIndex(Index value) {
+  Offset immediate_len = state->offset - current_opcode_offset;
+  string_view name;
+  if (current_opcode == Opcode::Call &&
+      !(name = GetFunctionName(value)).empty()) {
+    LogOpcode(immediate_len, "%d <" PRIstringview ">", value,
+              WABT_PRINTF_STRING_VIEW_ARG(name));
+  } else if ((current_opcode == Opcode::GlobalGet ||
+              current_opcode == Opcode::GlobalSet) &&
+             !(name = GetGlobalName(value)).empty()) {
+    LogOpcode(immediate_len, "%d <" PRIstringview ">", value,
+              WABT_PRINTF_STRING_VIEW_ARG(name));
+  } else {
+    LogOpcode(immediate_len, "%d", value);
+  }
+  return Result::Ok;
+}
+
+Result BinaryReaderObjdumpDisassemble::OnOpcodeIndexIndex(Index value,
+                                                          Index value2) {
+  Offset immediate_len = state->offset - current_opcode_offset;
+  LogOpcode(immediate_len, "%" PRIindex " %" PRIindex, value, value2);
+  return Result::Ok;
+}
+
+Result BinaryReaderObjdumpDisassemble::OnOpcodeUint32(uint32_t value) {
+  Offset immediate_len = state->offset - current_opcode_offset;
+  LogOpcode(immediate_len, "%u", value);
+  return Result::Ok;
+}
+
+Result BinaryReaderObjdumpDisassemble::OnOpcodeUint32Uint32(uint32_t value,
+                                                            uint32_t value2) {
+  Offset immediate_len = state->offset - current_opcode_offset;
+  LogOpcode(immediate_len, "%u %u", value, value2);
+  return Result::Ok;
+}
+
+Result BinaryReaderObjdumpDisassemble::OnOpcodeUint64(uint64_t value) {
+  Offset immediate_len = state->offset - current_opcode_offset;
+  LogOpcode(immediate_len, "%" PRId64, value);
+  return Result::Ok;
+}
+
+Result BinaryReaderObjdumpDisassemble::OnOpcodeF32(uint32_t value) {
+  Offset immediate_len = state->offset - current_opcode_offset;
   char buffer[WABT_MAX_FLOAT_HEX];
-  write_float_hex(buffer, sizeof(buffer), value);
-  log_opcode(context, ctx->data, immediate_len, buffer);
-  return Result::Ok;
-}
-
-static Result on_opcode_f64(BinaryReaderContext* ctx, uint64_t value) {
-  Context* context = static_cast<Context*>(ctx->user_data);
-  size_t immediate_len = ctx->offset - context->current_opcode_offset;
+  WriteFloatHex(buffer, sizeof(buffer), value);
+  LogOpcode(immediate_len, buffer);
+  return Result::Ok;
+}
+
+Result BinaryReaderObjdumpDisassemble::OnOpcodeF64(uint64_t value) {
+  Offset immediate_len = state->offset - current_opcode_offset;
   char buffer[WABT_MAX_DOUBLE_HEX];
-<<<<<<< HEAD
-  write_double_hex(buffer, sizeof(buffer), value);
-  log_opcode(context, ctx->data, immediate_len, buffer);
-=======
   WriteDoubleHex(buffer, sizeof(buffer), value);
   LogOpcode(immediate_len, buffer);
   return Result::Ok;
@@ -471,28 +701,22 @@
     indent_level = il->previous;
     delete il;
   }
->>>>>>> 367af9c3
-  return Result::Ok;
-}
-
-Result on_br_table_expr(BinaryReaderContext* ctx,
-                        uint32_t num_targets,
-                        uint32_t* target_depths,
-                        uint32_t default_target_depth) {
-  Context* context = static_cast<Context*>(ctx->user_data);
-  size_t immediate_len = ctx->offset - context->current_opcode_offset;
-  /* TODO(sbc): Print targets */
-  log_opcode(context, ctx->data, immediate_len, nullptr);
-  return Result::Ok;
-}
-
-<<<<<<< HEAD
-static Result on_end_expr(void* user_data) {
-  Context* context = static_cast<Context*>(user_data);
-  context->indent_level--;
-  assert(context->indent_level >= 0);
-  log_opcode(context, nullptr, 0, nullptr);
-=======
+  return Result::Ok;
+}
+
+Result BinaryReaderObjdumpDisassemble::BeginFunctionBody(Index index,
+                                                         Offset size) {
+  printf("%06" PRIzx " func[%" PRIindex "]", state->offset, index);
+  auto name = GetFunctionName(index);
+  if (!name.empty()) {
+    printf(" <" PRIstringview ">", WABT_PRINTF_STRING_VIEW_ARG(name));
+  }
+  printf(":\n");
+
+  last_opcode_end = 0;
+  return Result::Ok;
+}
+
 Result BinaryReaderObjdumpDisassemble::OnOpcodeBlockSig(Type sig_type) {
   Offset immediate_len = state->offset - current_opcode_offset;
   bool new_indent = !in_indent;
@@ -503,463 +727,1194 @@
   }
   indent_level = new IndentLevel(indent_level, state->offset, new_indent);
   in_indent = true;
->>>>>>> 367af9c3
-  return Result::Ok;
-}
-
-static const char* type_name(Type type) {
-  switch (type) {
-    case Type::I32:
-      return "i32";
-
-    case Type::I64:
-      return "i64";
-
-    case Type::F32:
-      return "f32";
-
-    case Type::F64:
-      return "f64";
-
-    default:
-      assert(0);
-      return "INVALID TYPE";
-  }
-}
-
-static Result on_opcode_block_sig(BinaryReaderContext* ctx,
-                                  uint32_t num_types,
-                                  Type* sig_types) {
-  Context* context = static_cast<Context*>(ctx->user_data);
-  if (num_types)
-    log_opcode(context, ctx->data, 1, "%s", type_name(*sig_types));
-  else
-    log_opcode(context, ctx->data, 1, nullptr);
-  context->indent_level++;
-  return Result::Ok;
-}
-
-static Result on_signature(uint32_t index,
-                           uint32_t param_count,
-                           Type* param_types,
-                           uint32_t result_count,
-                           Type* result_types,
-                           void* user_data) {
-  Context* ctx = static_cast<Context*>(user_data);
-
-  if (!should_print_details(ctx))
-    return Result::Ok;
-  printf(" - [%d] (", index);
-  uint32_t i;
-  for (i = 0; i < param_count; i++) {
+  return Result::Ok;
+}
+
+enum class InitExprType {
+  I32,
+  F32,
+  I64,
+  F64,
+  V128,
+  Global,
+  FuncRef,
+  // TODO: There isn't a nullref anymore, this just represents ref.null of some
+  // type T.
+  NullRef,
+};
+
+struct InitExpr {
+  InitExprType type;
+  union {
+    Index index;
+    uint32_t i32;
+    uint32_t f32;
+    uint64_t i64;
+    uint64_t f64;
+    v128 v128_v;
+    Type type;
+  } value;
+};
+
+class BinaryReaderObjdump : public BinaryReaderObjdumpBase {
+ public:
+  BinaryReaderObjdump(const uint8_t* data,
+                      size_t size,
+                      ObjdumpOptions* options,
+                      ObjdumpState* state);
+
+  Result EndModule() override;
+  Result BeginSection(Index section_index,
+                      BinarySection section_type,
+                      Offset size) override;
+  Result BeginCustomSection(Offset size, string_view section_name) override;
+
+  Result OnTypeCount(Index count) override;
+  Result OnFuncType(Index index,
+                    Index param_count,
+                    Type* param_types,
+                    Index result_count,
+                    Type* result_types) override;
+  Result OnStructType(Index index, Index field_count, TypeMut* fields) override;
+  Result OnArrayType(Index index, TypeMut field) override;
+
+  Result OnImportCount(Index count) override;
+  Result OnImportFunc(Index import_index,
+                      string_view module_name,
+                      string_view field_name,
+                      Index func_index,
+                      Index sig_index) override;
+  Result OnImportTable(Index import_index,
+                       string_view module_name,
+                       string_view field_name,
+                       Index table_index,
+                       Type elem_type,
+                       const Limits* elem_limits) override;
+  Result OnImportMemory(Index import_index,
+                        string_view module_name,
+                        string_view field_name,
+                        Index memory_index,
+                        const Limits* page_limits) override;
+  Result OnImportGlobal(Index import_index,
+                        string_view module_name,
+                        string_view field_name,
+                        Index global_index,
+                        Type type,
+                        bool mutable_) override;
+  Result OnImportEvent(Index import_index,
+                       string_view module_name,
+                       string_view field_name,
+                       Index event_index,
+                       Index sig_index) override;
+
+  Result OnFunctionCount(Index count) override;
+  Result OnFunction(Index index, Index sig_index) override;
+
+  Result OnTableCount(Index count) override;
+  Result OnTable(Index index,
+                 Type elem_type,
+                 const Limits* elem_limits) override;
+
+  Result OnMemoryCount(Index count) override;
+  Result OnMemory(Index index, const Limits* limits) override;
+
+  Result OnGlobalCount(Index count) override;
+  Result BeginGlobal(Index index, Type type, bool mutable_) override;
+
+  Result OnExportCount(Index count) override;
+  Result OnExport(Index index,
+                  ExternalKind kind,
+                  Index item_index,
+                  string_view name) override;
+
+  Result OnStartFunction(Index func_index) override;
+  Result OnDataCount(Index count) override;
+
+  Result OnFunctionBodyCount(Index count) override;
+  Result BeginFunctionBody(Index index, Offset size) override;
+
+  Result BeginElemSection(Offset size) override {
+    in_elem_section_ = true;
+    return Result::Ok;
+  }
+  Result EndElemSection() override {
+    in_elem_section_ = false;
+    return Result::Ok;
+  }
+
+  Result OnElemSegmentCount(Index count) override;
+  Result BeginElemSegment(Index index,
+                          Index table_index,
+                          uint8_t flags) override;
+  Result OnElemSegmentElemType(Index index, Type elem_type) override;
+  Result OnElemSegmentElemExprCount(Index index, Index count) override;
+  Result OnElemSegmentElemExpr_RefNull(Index segment_index, Type type) override;
+  Result OnElemSegmentElemExpr_RefFunc(Index segment_index,
+                                       Index func_index) override;
+
+  Result BeginDataSection(Offset size) override {
+    in_data_section_ = true;
+    return Result::Ok;
+  }
+  Result EndDataSection() override {
+    in_data_section_ = false;
+    return Result::Ok;
+  }
+
+  Result OnDataSegmentCount(Index count) override;
+  Result BeginDataSegment(Index index,
+                          Index memory_index,
+                          uint8_t flags) override;
+  Result OnDataSegmentData(Index index,
+                           const void* data,
+                           Address size) override;
+
+  Result OnModuleName(string_view name) override;
+  Result OnFunctionName(Index function_index,
+                        string_view function_name) override;
+  Result OnLocalName(Index function_index,
+                     Index local_index,
+                     string_view local_name) override;
+
+  Result OnInitExprF32ConstExpr(Index index, uint32_t value) override;
+  Result OnInitExprF64ConstExpr(Index index, uint64_t value) override;
+  Result OnInitExprV128ConstExpr(Index index, v128 value) override;
+  Result OnInitExprGlobalGetExpr(Index index, Index global_index) override;
+  Result OnInitExprI32ConstExpr(Index index, uint32_t value) override;
+  Result OnInitExprI64ConstExpr(Index index, uint64_t value) override;
+  Result OnInitExprRefNull(Index index, Type type) override;
+  Result OnInitExprRefFunc(Index index, Index func_index) override;
+
+  Result OnDylinkInfo(uint32_t mem_size,
+                      uint32_t mem_align_log2,
+                      uint32_t table_size,
+                      uint32_t table_align_log2) override;
+  Result OnDylinkNeededCount(Index count) override;
+  Result OnDylinkNeeded(string_view so_name) override;
+
+  Result OnRelocCount(Index count, Index section_index) override;
+  Result OnReloc(RelocType type,
+                 Offset offset,
+                 Index index,
+                 uint32_t addend) override;
+
+  Result OnSymbolCount(Index count) override;
+  Result OnDataSymbol(Index index,
+                      uint32_t flags,
+                      string_view name,
+                      Index segment,
+                      uint32_t offset,
+                      uint32_t size) override;
+  Result OnFunctionSymbol(Index index,
+                          uint32_t flags,
+                          string_view name,
+                          Index func_index) override;
+  Result OnGlobalSymbol(Index index,
+                        uint32_t flags,
+                        string_view name,
+                        Index global_index) override;
+  Result OnSectionSymbol(Index index,
+                         uint32_t flags,
+                         Index section_index) override;
+  Result OnEventSymbol(Index index,
+                       uint32_t flags,
+                       string_view name,
+                       Index event_index) override;
+  Result OnSegmentInfoCount(Index count) override;
+  Result OnSegmentInfo(Index index,
+                       string_view name,
+                       uint32_t alignment_log2,
+                       uint32_t flags) override;
+  Result OnInitFunctionCount(Index count) override;
+  Result OnInitFunction(uint32_t priority, Index function_index) override;
+  Result OnComdatCount(Index count) override;
+  Result OnComdatBegin(string_view name, uint32_t flags, Index count) override;
+  Result OnComdatEntry(ComdatType kind, Index index) override;
+  Result EndLinkingSection() override { return Result::Ok; }
+
+  Result OnEventCount(Index count) override;
+  Result OnEventType(Index index, Index sig_index) override;
+
+ private:
+  Result HandleInitExpr(const InitExpr& expr);
+  bool ShouldPrintDetails();
+  void PrintDetails(const char* fmt, ...);
+  Result PrintSymbolFlags(uint32_t flags);
+  void PrintInitExpr(const InitExpr& expr);
+  Result OnCount(Index count);
+
+  std::unique_ptr<FileStream> out_stream_;
+  Index elem_index_ = 0;
+  Index table_index_ = 0;
+  Index next_data_reloc_ = 0;
+  bool in_data_section_ = false;
+  bool in_elem_section_ = false;
+  InitExpr data_init_expr_;
+  InitExpr elem_init_expr_;
+  uint8_t data_flags_ = 0;
+  uint8_t elem_flags_ = 0;
+  Index data_mem_index_ = 0;
+  uint32_t data_offset_ = 0;
+  uint32_t elem_offset_ = 0;
+};
+
+BinaryReaderObjdump::BinaryReaderObjdump(const uint8_t* data,
+                                         size_t size,
+                                         ObjdumpOptions* options,
+                                         ObjdumpState* objdump_state)
+    : BinaryReaderObjdumpBase(data, size, options, objdump_state),
+      out_stream_(FileStream::CreateStdout()) {}
+
+Result BinaryReaderObjdump::BeginCustomSection(Offset size,
+                                               string_view section_name) {
+  PrintDetails(" - name: \"" PRIstringview "\"\n",
+               WABT_PRINTF_STRING_VIEW_ARG(section_name));
+  if (options_->mode == ObjdumpMode::Headers) {
+    printf("\"" PRIstringview "\"\n",
+           WABT_PRINTF_STRING_VIEW_ARG(section_name));
+  }
+  return Result::Ok;
+}
+
+Result BinaryReaderObjdump::BeginSection(Index section_index,
+                                         BinarySection section_code,
+                                         Offset size) {
+  BinaryReaderObjdumpBase::BeginSection(section_index, section_code, size);
+
+  // |section_name| and |match_name| are identical for known sections. For
+  // custom sections, |section_name| is "Custom", but |match_name| is the name
+  // of the custom section.
+  const char* section_name = wabt::GetSectionName(section_code);
+  std::string match_name = GetSectionName(section_index).to_string();
+
+  bool section_match = !options_->section_name ||
+                       !strcasecmp(options_->section_name, match_name.c_str());
+  if (section_match) {
+    section_found_ = true;
+  }
+
+  switch (options_->mode) {
+    case ObjdumpMode::Headers:
+      printf("%9s start=%#010" PRIzx " end=%#010" PRIzx " (size=%#010" PRIoffset
+             ") ",
+             section_name, state->offset, state->offset + size, size);
+      break;
+    case ObjdumpMode::Details:
+      if (section_match) {
+        printf("%s", section_name);
+        // All known section types except the Start and DataCount sections have
+        // a count in which case this line gets completed in OnCount().
+        if (section_code == BinarySection::Start ||
+            section_code == BinarySection::DataCount ||
+            section_code == BinarySection::Custom) {
+          printf(":\n");
+        }
+        print_details_ = true;
+      } else {
+        print_details_ = false;
+      }
+      break;
+    case ObjdumpMode::RawData:
+      if (section_match) {
+        printf("\nContents of section %s:\n", section_name);
+        out_stream_->WriteMemoryDump(data_ + state->offset, size, state->offset,
+                                     PrintChars::Yes);
+      }
+      break;
+    case ObjdumpMode::Prepass:
+    case ObjdumpMode::Disassemble:
+      break;
+  }
+  return Result::Ok;
+}
+
+bool BinaryReaderObjdump::ShouldPrintDetails() {
+  if (options_->mode != ObjdumpMode::Details) {
+    return false;
+  }
+  return print_details_;
+}
+
+void WABT_PRINTF_FORMAT(2, 3) BinaryReaderObjdump::PrintDetails(const char* fmt,
+                                                                ...) {
+  if (!ShouldPrintDetails()) {
+    return;
+  }
+  va_list args;
+  va_start(args, fmt);
+  vprintf(fmt, args);
+  va_end(args);
+}
+
+Result BinaryReaderObjdump::OnCount(Index count) {
+  if (options_->mode == ObjdumpMode::Headers) {
+    printf("count: %" PRIindex "\n", count);
+  } else if (options_->mode == ObjdumpMode::Details && print_details_) {
+    printf("[%" PRIindex "]:\n", count);
+  }
+  return Result::Ok;
+}
+
+Result BinaryReaderObjdump::EndModule() {
+  if (options_->section_name && !section_found_) {
+    fprintf(stderr, "Section not found: %s\n", options_->section_name);
+    return Result::Error;
+  }
+
+  if (options_->relocs) {
+    if (next_data_reloc_ != objdump_state_->data_relocations.size()) {
+      fprintf(stderr, "Data reloctions outside of segments\n");
+      return Result::Error;
+    }
+  }
+
+  return Result::Ok;
+}
+
+Result BinaryReaderObjdump::OnTypeCount(Index count) {
+  return OnCount(count);
+}
+
+Result BinaryReaderObjdump::OnFuncType(Index index,
+                                       Index param_count,
+                                       Type* param_types,
+                                       Index result_count,
+                                       Type* result_types) {
+  if (!ShouldPrintDetails()) {
+    return Result::Ok;
+  }
+  printf(" - type[%" PRIindex "] (", index);
+  for (Index i = 0; i < param_count; i++) {
     if (i != 0) {
       printf(", ");
     }
-    printf("%s", type_name(param_types[i]));
+    printf("%s", param_types[i].GetName());
   }
   printf(") -> ");
-  if (result_count)
-    printf("%s", type_name(result_types[0]));
-  else
-    printf("nil");
+  switch (result_count) {
+    case 0:
+      printf("nil");
+      break;
+    case 1:
+      printf("%s", result_types[0].GetName());
+      break;
+    default:
+      printf("(");
+      for (Index i = 0; i < result_count; i++) {
+        if (i != 0) {
+          printf(", ");
+        }
+        printf("%s", result_types[i].GetName());
+      }
+      printf(")");
+      break;
+  }
   printf("\n");
   return Result::Ok;
 }
 
-static Result on_function_signature(uint32_t index,
-                                    uint32_t sig_index,
-                                    void* user_data) {
-  print_details(static_cast<Context*>(user_data), " - func[%d] sig=%d\n", index,
-                sig_index);
-  return Result::Ok;
-}
-
-static Result begin_function_body(BinaryReaderContext* context,
-                                  uint32_t index) {
-  Context* ctx = static_cast<Context*>(context->user_data);
-
-  if (ctx->options->mode == ObjdumpMode::Disassemble) {
-    if (index < ctx->options->function_names.size &&
-        !string_slice_is_empty(&ctx->options->function_names.data[index]))
-      printf("%06" PRIzx " <" PRIstringslice ">:\n", context->offset,
-             WABT_PRINTF_STRING_SLICE_ARG(
-                 ctx->options->function_names.data[index]));
-    else
-      printf("%06" PRIzx " func[%d]:\n", context->offset, index);
-  }
-
-  ctx->last_opcode_end = 0;
-  return Result::Ok;
-}
-
-static Result on_import(uint32_t index,
-                        StringSlice module_name,
-                        StringSlice field_name,
-                        void* user_data) {
-  Context* ctx = static_cast<Context*>(user_data);
-  ctx->import_module_name = module_name;
-  ctx->import_field_name = field_name;
-  return Result::Ok;
-}
-
-static Result on_import_func(uint32_t import_index,
-                             uint32_t func_index,
-                             uint32_t sig_index,
-                             StringSlice module_name,
-                             StringSlice field_name,
-                             void* user_data) {
-  Context* ctx = static_cast<Context*>(user_data);
-  print_details(ctx,
-                " - func[%d] sig=%d <- " PRIstringslice "." PRIstringslice "\n",
-                func_index, sig_index,
-                WABT_PRINTF_STRING_SLICE_ARG(ctx->import_module_name),
-                WABT_PRINTF_STRING_SLICE_ARG(ctx->import_field_name));
-  return Result::Ok;
-}
-
-static Result on_import_table(uint32_t import_index,
-                              uint32_t table_index,
-                              Type elem_type,
-                              const Limits* elem_limits,
-                              StringSlice module_name,
-                              StringSlice field_name,
-                              void* user_data) {
-  Context* ctx = static_cast<Context*>(user_data);
-  print_details(
-      ctx, " - " PRIstringslice "." PRIstringslice
-           " -> table elem_type=%s init=%" PRId64 " max=%" PRId64 "\n",
-      WABT_PRINTF_STRING_SLICE_ARG(ctx->import_module_name),
-      WABT_PRINTF_STRING_SLICE_ARG(ctx->import_field_name),
-      get_type_name(elem_type), elem_limits->initial, elem_limits->max);
-  return Result::Ok;
-}
-
-static Result on_import_memory(uint32_t import_index,
-                               uint32_t memory_index,
-                               const Limits* page_limits,
-                               StringSlice module_name,
-                               StringSlice field_name,
-                               void* user_data) {
-  Context* ctx = static_cast<Context*>(user_data);
-  print_details(ctx, " - " PRIstringslice "." PRIstringslice " -> memory\n",
-                WABT_PRINTF_STRING_SLICE_ARG(ctx->import_module_name),
-                WABT_PRINTF_STRING_SLICE_ARG(ctx->import_field_name));
-  return Result::Ok;
-}
-
-static Result on_import_global(uint32_t import_index,
-                               uint32_t global_index,
-                               Type type,
-                               bool mutable_,
-                               StringSlice module_name,
-                               StringSlice field_name,
-                               void* user_data) {
-  Context* ctx = static_cast<Context*>(user_data);
-  print_details(ctx, " - global[%d] %s mutable=%d <- " PRIstringslice
-                     "." PRIstringslice "\n",
-                global_index, get_type_name(type), mutable_,
-                WABT_PRINTF_STRING_SLICE_ARG(ctx->import_module_name),
-                WABT_PRINTF_STRING_SLICE_ARG(ctx->import_field_name));
-  return Result::Ok;
-}
-
-static Result on_memory(uint32_t index,
-                        const Limits* page_limits,
-                        void* user_data) {
-  Context* ctx = static_cast<Context*>(user_data);
-  print_details(ctx, " - memory[%d] pages: initial=%" PRId64, index,
-                page_limits->initial);
-  if (page_limits->has_max)
-    print_details(ctx, " max=%" PRId64, page_limits->max);
-  print_details(ctx, "\n");
-  return Result::Ok;
-}
-
-static Result on_table(uint32_t index,
-                       Type elem_type,
-                       const Limits* elem_limits,
-                       void* user_data) {
-  Context* ctx = static_cast<Context*>(user_data);
-  print_details(ctx, " - table[%d] type=%s initial=%" PRId64, index,
-                get_type_name(elem_type), elem_limits->initial);
-  if (elem_limits->has_max)
-    print_details(ctx, " max=%" PRId64, elem_limits->max);
-  print_details(ctx, "\n");
-  return Result::Ok;
-}
-
-static Result on_export(uint32_t index,
-                        ExternalKind kind,
-                        uint32_t item_index,
-                        StringSlice name,
-                        void* user_data) {
-  Context* ctx = static_cast<Context*>(user_data);
-  print_details(ctx, " - %s[%d] ", get_kind_name(kind), item_index);
-  print_details(ctx, PRIstringslice, WABT_PRINTF_STRING_SLICE_ARG(name));
-  print_details(ctx, "\n");
-  return Result::Ok;
-}
-
-static Result on_elem_segment_function_index(uint32_t index,
-                                             uint32_t func_index,
-                                             void* user_data) {
-  Context* ctx = static_cast<Context*>(user_data);
-  print_details(ctx, "  - func[%d]\n", func_index);
-  return Result::Ok;
-}
-
-static Result begin_elem_segment(uint32_t index,
-                                 uint32_t table_index,
-                                 void* user_data) {
-  Context* ctx = static_cast<Context*>(user_data);
-  print_details(ctx, " - segment[%d] table=%d\n", index, table_index);
-  return Result::Ok;
-}
-
-static Result begin_global(uint32_t index,
-                           Type type,
-                           bool mutable_,
-                           void* user_data) {
-  Context* ctx = static_cast<Context*>(user_data);
-  print_details(ctx, " - global[%d] %s mutable=%d", index, get_type_name(type),
-                mutable_);
-  return Result::Ok;
-}
-
-static Result on_init_expr_f32_const_expr(uint32_t index,
-                                          uint32_t value,
-                                          void* user_data) {
-  Context* ctx = static_cast<Context*>(user_data);
-  char buffer[WABT_MAX_FLOAT_HEX];
-  write_float_hex(buffer, sizeof(buffer), value);
-  print_details(ctx, " - init f32=%s\n", buffer);
-  return Result::Ok;
-}
-
-static Result on_init_expr_f64_const_expr(uint32_t index,
-                                          uint64_t value,
-                                          void* user_data) {
-  Context* ctx = static_cast<Context*>(user_data);
-  char buffer[WABT_MAX_DOUBLE_HEX];
-  write_float_hex(buffer, sizeof(buffer), value);
-  print_details(ctx, " - init f64=%s\n", buffer);
-  return Result::Ok;
-}
-
-static Result on_init_expr_get_global_expr(uint32_t index,
-                                           uint32_t global_index,
-                                           void* user_data) {
-  Context* ctx = static_cast<Context*>(user_data);
-  print_details(ctx, " - init global=%d\n", global_index);
-  return Result::Ok;
-}
-
-static Result on_init_expr_i32_const_expr(uint32_t index,
-                                          uint32_t value,
-                                          void* user_data) {
-  Context* ctx = static_cast<Context*>(user_data);
-  print_details(ctx, " - init i32=%d\n", value);
-  return Result::Ok;
-}
-
-static Result on_init_expr_i64_const_expr(uint32_t index,
-                                          uint64_t value,
-                                          void* user_data) {
-  Context* ctx = static_cast<Context*>(user_data);
-  print_details(ctx, " - init i64=%" PRId64 "\n", value);
-  return Result::Ok;
-}
-
-static Result on_function_name(uint32_t index,
-                               StringSlice name,
-                               void* user_data) {
-  Context* ctx = static_cast<Context*>(user_data);
-  print_details(ctx, " - func[%d] " PRIstringslice "\n", index,
-                WABT_PRINTF_STRING_SLICE_ARG(name));
-  if (ctx->options->mode == ObjdumpMode::Prepass) {
-    while (ctx->options->function_names.size < index) {
-      StringSlice empty = empty_string_slice();
-      append_string_slice_value(&ctx->options->function_names, &empty);
-    }
-    append_string_slice_value(&ctx->options->function_names, &name);
-  }
-  return Result::Ok;
-}
-
-static Result on_local_name(uint32_t func_index,
-                            uint32_t local_index,
-                            StringSlice name,
-                            void* user_data) {
-  Context* ctx = static_cast<Context*>(user_data);
-  if (name.length) {
-    print_details(ctx, "  - local[%d] " PRIstringslice "\n", local_index,
-                  WABT_PRINTF_STRING_SLICE_ARG(name));
-  }
-  return Result::Ok;
-}
-
-Result on_reloc_count(uint32_t count,
-                      BinarySection section_code,
-                      StringSlice section_name,
-                      void* user_data) {
-  Context* ctx = static_cast<Context*>(user_data);
-  ctx->reloc_section = section_code;
-  print_details(ctx, "  - section: %s\n", get_section_name(section_code));
-  return Result::Ok;
-}
-
-Result on_reloc(RelocType type, uint32_t offset, void* user_data) {
-  Context* ctx = static_cast<Context*>(user_data);
-  uint32_t total_offset =
-      ctx->section_starts[static_cast<size_t>(ctx->reloc_section)] + offset;
-  print_details(ctx, "   - %-18s offset=%#x (%#x)\n", get_reloc_type_name(type),
-                total_offset, offset);
-  if (ctx->options->mode == ObjdumpMode::Prepass &&
-      ctx->reloc_section == BinarySection::Code) {
-    Reloc reloc;
-    reloc.offset = offset;
-    reloc.type = type;
-    append_reloc_value(&ctx->options->code_relocations, &reloc);
-  }
-  return Result::Ok;
-}
-
-static void on_error(BinaryReaderContext* ctx, const char* message) {
-  DefaultErrorHandlerInfo info;
-  info.header = "error reading binary";
-  info.out_file = stdout;
-  info.print_header = PrintErrorHeader::Once;
-  default_binary_error_callback(ctx->offset, message, &info);
-}
-
-static Result begin_data_segment(uint32_t index,
-                                 uint32_t memory_index,
-                                 void* user_data) {
-  Context* ctx = static_cast<Context*>(user_data);
-  print_details(ctx, " - memory[%d]", memory_index);
-  return Result::Ok;
-}
-
-static Result on_data_segment_data(uint32_t index,
-                                   const void* src_data,
-                                   uint32_t size,
-                                   void* user_data) {
-  Context* ctx = static_cast<Context*>(user_data);
-  if (should_print_details(ctx)) {
-    write_memory_dump(ctx->out_stream, src_data, size, 0, PrintChars::Yes,
-                      "  - ", nullptr);
-  }
-  return Result::Ok;
-}
-
-Result read_binary_objdump(const uint8_t* data,
-                           size_t size,
-                           ObjdumpOptions* options) {
-  Context context;
-  WABT_ZERO_MEMORY(context);
-  context.header_printed = false;
-  context.print_details = false;
-  context.section_found = false;
-  context.data = data;
-  context.size = size;
-  context.options = options;
-  context.out_stream = init_stdout_stream();
-
-  BinaryReader reader;
-  WABT_ZERO_MEMORY(reader);
-  if (options->mode == ObjdumpMode::Prepass) {
-    reader.on_function_name = on_function_name;
-    reader.on_reloc_count = on_reloc_count;
-    reader.on_reloc = on_reloc;
+Result BinaryReaderObjdump::OnStructType(Index index,
+                                         Index field_count,
+                                         TypeMut* fields) {
+  if (!ShouldPrintDetails()) {
+    return Result::Ok;
+  }
+  printf(" - type[%" PRIindex "] (struct", index);
+  for (Index i = 0; i < field_count; i++) {
+    if (fields[i].mutable_) {
+      printf(" (mut");
+    }
+    printf(" %s", fields[i].type.GetName());
+    if (fields[i].mutable_) {
+      printf(")");
+    }
+  }
+  printf(")\n");
+  return Result::Ok;
+}
+
+Result BinaryReaderObjdump::OnArrayType(Index index, TypeMut field) {
+  if (!ShouldPrintDetails()) {
+    return Result::Ok;
+  }
+  printf(" - type[%" PRIindex "] (array", index);
+  if (field.mutable_) {
+    printf(" (mut");
+  }
+  printf(" %s", field.type.GetName());
+  if (field.mutable_) {
+    printf(")");
+  }
+  printf(")\n");
+  return Result::Ok;
+}
+
+Result BinaryReaderObjdump::OnFunctionCount(Index count) {
+  return OnCount(count);
+}
+
+Result BinaryReaderObjdump::OnFunction(Index index, Index sig_index) {
+  PrintDetails(" - func[%" PRIindex "] sig=%" PRIindex, index, sig_index);
+  auto name = GetFunctionName(index);
+  if (!name.empty()) {
+    PrintDetails(" <" PRIstringview ">", WABT_PRINTF_STRING_VIEW_ARG(name));
+  }
+  PrintDetails("\n");
+  return Result::Ok;
+}
+
+Result BinaryReaderObjdump::OnFunctionBodyCount(Index count) {
+  return OnCount(count);
+}
+
+Result BinaryReaderObjdump::BeginFunctionBody(Index index, Offset size) {
+  PrintDetails(" - func[%" PRIindex "] size=%" PRIzd, index, size);
+  auto name = GetFunctionName(index);
+  if (!name.empty()) {
+    PrintDetails(" <" PRIstringview ">", WABT_PRINTF_STRING_VIEW_ARG(name));
+  }
+  PrintDetails("\n");
+  return Result::Ok;
+}
+
+Result BinaryReaderObjdump::OnStartFunction(Index func_index) {
+  if (options_->mode == ObjdumpMode::Headers) {
+    printf("start: %" PRIindex "\n", func_index);
   } else {
-    reader.begin_module = begin_module;
-    reader.end_module = end_module;
-    reader.on_error = on_error;
-
-    reader.begin_section = begin_section;
-
-    // User section
-    reader.begin_custom_section = begin_custom_section;
-
-    // Signature section
-    reader.on_signature_count = on_count;
-    reader.on_signature = on_signature;
-
-    // Import section
-    reader.on_import_count = on_count;
-    reader.on_import = on_import;
-    reader.on_import_func = on_import_func;
-    reader.on_import_table = on_import_table;
-    reader.on_import_memory = on_import_memory;
-    reader.on_import_global = on_import_global;
-
-    // Function sigs section
-    reader.on_function_signatures_count = on_count;
-    reader.on_function_signature = on_function_signature;
-
-    // Table section
-    reader.on_table_count = on_count;
-    reader.on_table = on_table;
-
-    // Memory section
-    reader.on_memory_count = on_count;
-    reader.on_memory = on_memory;
-
-    // Globl seciont
-    reader.begin_global = begin_global;
-    reader.on_global_count = on_count;
-
-    // Export section
-    reader.on_export_count = on_count;
-    reader.on_export = on_export;
-
-    // Body section
-    reader.on_function_bodies_count = on_count;
-    reader.begin_function_body = begin_function_body;
-
-    // Elems section
-    reader.begin_elem_segment = begin_elem_segment;
-    reader.on_elem_segment_count = on_count;
-    reader.on_elem_segment_function_index = on_elem_segment_function_index;
-
-    // Data section
-    reader.begin_data_segment = begin_data_segment;
-    reader.on_data_segment_data = on_data_segment_data;
-    reader.on_data_segment_count = on_count;
-
-    // Known "User" sections:
-    // - Names section
-    reader.on_function_name = on_function_name;
-    reader.on_local_name = on_local_name;
-
-    reader.on_reloc_count = on_reloc_count;
-    reader.on_reloc = on_reloc;
-
-    reader.on_init_expr_i32_const_expr = on_init_expr_i32_const_expr;
-    reader.on_init_expr_i64_const_expr = on_init_expr_i64_const_expr;
-    reader.on_init_expr_f32_const_expr = on_init_expr_f32_const_expr;
-    reader.on_init_expr_f64_const_expr = on_init_expr_f64_const_expr;
-    reader.on_init_expr_get_global_expr = on_init_expr_get_global_expr;
-  }
-
-  if (options->mode == ObjdumpMode::Disassemble) {
-    reader.on_opcode = on_opcode;
-    reader.on_opcode_bare = on_opcode_bare;
-    reader.on_opcode_uint32 = on_opcode_uint32;
-    reader.on_opcode_uint32_uint32 = on_opcode_uint32_uint32;
-    reader.on_opcode_uint64 = on_opcode_uint64;
-    reader.on_opcode_f32 = on_opcode_f32;
-    reader.on_opcode_f64 = on_opcode_f64;
-    reader.on_opcode_block_sig = on_opcode_block_sig;
-    reader.on_end_expr = on_end_expr;
-    reader.on_br_table_expr = on_br_table_expr;
-  }
-
-  reader.user_data = &context;
-
-  ReadBinaryOptions read_options = WABT_READ_BINARY_OPTIONS_DEFAULT;
-  read_options.read_debug_names = true;
-  return read_binary(data, size, &reader, 1, &read_options);
+    PrintDetails(" - start function: %" PRIindex "\n", func_index);
+  }
+  return Result::Ok;
+}
+
+Result BinaryReaderObjdump::OnDataCount(Index count) {
+  if (options_->mode == ObjdumpMode::Headers) {
+    printf("count: %" PRIindex "\n", count);
+  } else {
+    PrintDetails(" - data count: %" PRIindex "\n", count);
+  }
+  return Result::Ok;
+}
+
+Result BinaryReaderObjdump::OnImportCount(Index count) {
+  return OnCount(count);
+}
+
+Result BinaryReaderObjdump::OnImportFunc(Index import_index,
+                                         string_view module_name,
+                                         string_view field_name,
+                                         Index func_index,
+                                         Index sig_index) {
+  PrintDetails(" - func[%" PRIindex "] sig=%" PRIindex, func_index, sig_index);
+  auto name = GetFunctionName(func_index);
+  if (!name.empty()) {
+    PrintDetails(" <" PRIstringview ">", WABT_PRINTF_STRING_VIEW_ARG(name));
+  }
+  PrintDetails(" <- " PRIstringview "." PRIstringview "\n",
+               WABT_PRINTF_STRING_VIEW_ARG(module_name),
+               WABT_PRINTF_STRING_VIEW_ARG(field_name));
+  return Result::Ok;
+}
+
+Result BinaryReaderObjdump::OnImportTable(Index import_index,
+                                          string_view module_name,
+                                          string_view field_name,
+                                          Index table_index,
+                                          Type elem_type,
+                                          const Limits* elem_limits) {
+  PrintDetails(" - table[%" PRIindex "] type=%s initial=%" PRId64, table_index,
+               elem_type.GetName(), elem_limits->initial);
+  if (elem_limits->has_max) {
+    PrintDetails(" max=%" PRId64, elem_limits->max);
+  }
+  PrintDetails(" <- " PRIstringview "." PRIstringview "\n",
+               WABT_PRINTF_STRING_VIEW_ARG(module_name),
+               WABT_PRINTF_STRING_VIEW_ARG(field_name));
+  return Result::Ok;
+}
+
+Result BinaryReaderObjdump::OnImportMemory(Index import_index,
+                                           string_view module_name,
+                                           string_view field_name,
+                                           Index memory_index,
+                                           const Limits* page_limits) {
+  PrintDetails(" - memory[%" PRIindex "] pages: initial=%" PRId64, memory_index,
+               page_limits->initial);
+  if (page_limits->has_max) {
+    PrintDetails(" max=%" PRId64, page_limits->max);
+  }
+  PrintDetails(" <- " PRIstringview "." PRIstringview "\n",
+               WABT_PRINTF_STRING_VIEW_ARG(module_name),
+               WABT_PRINTF_STRING_VIEW_ARG(field_name));
+  return Result::Ok;
+}
+
+Result BinaryReaderObjdump::OnImportGlobal(Index import_index,
+                                           string_view module_name,
+                                           string_view field_name,
+                                           Index global_index,
+                                           Type type,
+                                           bool mutable_) {
+  PrintDetails(" - global[%" PRIindex "] %s mutable=%d", global_index,
+               type.GetName(), mutable_);
+  PrintDetails(" <- " PRIstringview "." PRIstringview "\n",
+               WABT_PRINTF_STRING_VIEW_ARG(module_name),
+               WABT_PRINTF_STRING_VIEW_ARG(field_name));
+  return Result::Ok;
+}
+
+Result BinaryReaderObjdump::OnImportEvent(Index import_index,
+                                          string_view module_name,
+                                          string_view field_name,
+                                          Index event_index,
+                                          Index sig_index) {
+  PrintDetails(" - event[%" PRIindex "] sig=%" PRIindex, event_index,
+               sig_index);
+  auto name = GetEventName(event_index);
+  if (!name.empty()) {
+    PrintDetails(" <" PRIstringview ">", WABT_PRINTF_STRING_VIEW_ARG(name));
+  }
+  PrintDetails(" <- " PRIstringview "." PRIstringview "\n",
+               WABT_PRINTF_STRING_VIEW_ARG(module_name),
+               WABT_PRINTF_STRING_VIEW_ARG(field_name));
+  return Result::Ok;
+}
+
+Result BinaryReaderObjdump::OnMemoryCount(Index count) {
+  return OnCount(count);
+}
+
+Result BinaryReaderObjdump::OnMemory(Index index, const Limits* page_limits) {
+  PrintDetails(" - memory[%" PRIindex "] pages: initial=%" PRId64, index,
+               page_limits->initial);
+  if (page_limits->has_max) {
+    PrintDetails(" max=%" PRId64, page_limits->max);
+  }
+  PrintDetails("\n");
+  return Result::Ok;
+}
+
+Result BinaryReaderObjdump::OnTableCount(Index count) {
+  return OnCount(count);
+}
+
+Result BinaryReaderObjdump::OnTable(Index index,
+                                    Type elem_type,
+                                    const Limits* elem_limits) {
+  PrintDetails(" - table[%" PRIindex "] type=%s initial=%" PRId64, index,
+               elem_type.GetName(), elem_limits->initial);
+  if (elem_limits->has_max) {
+    PrintDetails(" max=%" PRId64, elem_limits->max);
+  }
+  PrintDetails("\n");
+  return Result::Ok;
+}
+
+Result BinaryReaderObjdump::OnExportCount(Index count) {
+  return OnCount(count);
+}
+
+Result BinaryReaderObjdump::OnExport(Index index,
+                                     ExternalKind kind,
+                                     Index item_index,
+                                     string_view name) {
+  PrintDetails(" - %s[%" PRIindex "]", GetKindName(kind), item_index);
+  if (kind == ExternalKind::Func) {
+    auto name = GetFunctionName(item_index);
+    if (!name.empty()) {
+      PrintDetails(" <" PRIstringview ">", WABT_PRINTF_STRING_VIEW_ARG(name));
+    }
+  }
+
+  PrintDetails(" -> \"" PRIstringview "\"\n",
+               WABT_PRINTF_STRING_VIEW_ARG(name));
+  return Result::Ok;
+}
+
+Result BinaryReaderObjdump::OnElemSegmentElemExpr_RefNull(Index segment_index,
+                                                          Type type) {
+  PrintDetails("  - elem[%" PRIindex "] = ref.null %s\n",
+               elem_offset_ + elem_index_, type.GetName());
+  elem_index_++;
+  return Result::Ok;
+}
+
+Result BinaryReaderObjdump::OnElemSegmentElemExpr_RefFunc(Index segment_index,
+                                                          Index func_index) {
+  PrintDetails("  - elem[%" PRIindex "] = func[%" PRIindex "]",
+               elem_offset_ + elem_index_, func_index);
+  auto name = GetFunctionName(func_index);
+  if (!name.empty()) {
+    PrintDetails(" <" PRIstringview ">", WABT_PRINTF_STRING_VIEW_ARG(name));
+  }
+  PrintDetails("\n");
+  elem_index_++;
+  return Result::Ok;
+}
+
+Result BinaryReaderObjdump::OnElemSegmentCount(Index count) {
+  return OnCount(count);
+}
+
+Result BinaryReaderObjdump::BeginElemSegment(Index index,
+                                             Index table_index,
+                                             uint8_t flags) {
+  table_index_ = table_index;
+  elem_index_ = 0;
+  elem_flags_ = flags;
+  return Result::Ok;
+}
+
+Result BinaryReaderObjdump::OnElemSegmentElemType(Index index, Type elem_type) {
+  // TODO: Add support for this.
+  return Result::Ok;
+}
+
+Result BinaryReaderObjdump::OnElemSegmentElemExprCount(Index index,
+                                                       Index count) {
+  PrintDetails(" - segment[%" PRIindex "] flags=%d table=%" PRIindex
+               " count=%" PRIindex,
+               index, elem_flags_, table_index_, count);
+  if (elem_flags_ & SegPassive) {
+    PrintDetails("\n");
+  } else {
+    PrintInitExpr(elem_init_expr_);
+  }
+  return Result::Ok;
+}
+
+Result BinaryReaderObjdump::OnGlobalCount(Index count) {
+  return OnCount(count);
+}
+
+Result BinaryReaderObjdump::BeginGlobal(Index index, Type type, bool mutable_) {
+  PrintDetails(" - global[%" PRIindex "] %s mutable=%d", index, type.GetName(),
+               mutable_);
+  string_view name = GetGlobalName(index);
+  if (!name.empty()) {
+    PrintDetails(" <" PRIstringview ">", WABT_PRINTF_STRING_VIEW_ARG(name));
+  }
+  return Result::Ok;
+}
+
+void BinaryReaderObjdump::PrintInitExpr(const InitExpr& expr) {
+  switch (expr.type) {
+    case InitExprType::I32:
+      PrintDetails(" - init i32=%d\n", expr.value.i32);
+      break;
+    case InitExprType::I64:
+      PrintDetails(" - init i64=%" PRId64 "\n", expr.value.i64);
+      break;
+    case InitExprType::F64: {
+      char buffer[WABT_MAX_DOUBLE_HEX];
+      WriteDoubleHex(buffer, sizeof(buffer), expr.value.f64);
+      PrintDetails(" - init f64=%s\n", buffer);
+      break;
+    }
+    case InitExprType::F32: {
+      char buffer[WABT_MAX_FLOAT_HEX];
+      WriteFloatHex(buffer, sizeof(buffer), expr.value.f32);
+      PrintDetails(" - init f32=%s\n", buffer);
+      break;
+    }
+    case InitExprType::V128: {
+      PrintDetails(" - init v128=0x%08x 0x%08x 0x%08x 0x%08x \n",
+                   expr.value.v128_v.u32(0), expr.value.v128_v.u32(1),
+                   expr.value.v128_v.u32(2), expr.value.v128_v.u32(3));
+      break;
+    }
+    case InitExprType::Global: {
+      PrintDetails(" - init global=%" PRIindex, expr.value.index);
+      string_view name = GetGlobalName(expr.value.index);
+      if (!name.empty()) {
+        PrintDetails(" <" PRIstringview ">", WABT_PRINTF_STRING_VIEW_ARG(name));
+      }
+      PrintDetails("\n");
+      break;
+    }
+    case InitExprType::FuncRef: {
+      PrintDetails(" - init ref.func:%" PRIindex, expr.value.index);
+      string_view name = GetFunctionName(expr.value.index);
+      if (!name.empty()) {
+        PrintDetails(" <" PRIstringview ">", WABT_PRINTF_STRING_VIEW_ARG(name));
+      }
+      PrintDetails("\n");
+      break;
+    }
+    case InitExprType::NullRef: {
+      PrintDetails(" - init null\n");
+      break;
+    }
+  }
+}
+
+static Result InitExprToConstOffset(const InitExpr& expr,
+                                    uint32_t* out_offset) {
+  switch (expr.type) {
+    case InitExprType::I32:
+      *out_offset = expr.value.i32;
+      break;
+    case InitExprType::Global:
+      *out_offset = 0;
+      break;
+    case InitExprType::I64:
+    case InitExprType::F32:
+    case InitExprType::F64:
+    case InitExprType::V128:
+    case InitExprType::FuncRef:
+    case InitExprType::NullRef:
+      fprintf(stderr, "Segment/Elem offset must be an i32 init expr");
+      return Result::Error;
+      break;
+  }
+  return Result::Ok;
+}
+
+Result BinaryReaderObjdump::HandleInitExpr(const InitExpr& expr) {
+  if (in_data_section_) {
+    data_init_expr_ = expr;
+    return InitExprToConstOffset(expr, &data_offset_);
+  } else if (in_elem_section_) {
+    elem_init_expr_ = expr;
+    return InitExprToConstOffset(expr, &elem_offset_);
+  } else {
+    PrintInitExpr(expr);
+  }
+  return Result::Ok;
+}
+
+Result BinaryReaderObjdump::OnInitExprF32ConstExpr(Index index,
+                                                   uint32_t value) {
+  InitExpr expr;
+  expr.type = InitExprType::F32;
+  expr.value.f32 = value;
+  HandleInitExpr(expr);
+  return Result::Ok;
+}
+
+Result BinaryReaderObjdump::OnInitExprF64ConstExpr(Index index,
+                                                   uint64_t value) {
+  InitExpr expr;
+  expr.type = InitExprType::F64;
+  expr.value.f64 = value;
+  HandleInitExpr(expr);
+  return Result::Ok;
+}
+
+Result BinaryReaderObjdump::OnInitExprV128ConstExpr(Index index, v128 value) {
+  InitExpr expr;
+  expr.type = InitExprType::V128;
+  expr.value.v128_v = value;
+  HandleInitExpr(expr);
+  return Result::Ok;
+}
+
+Result BinaryReaderObjdump::OnInitExprGlobalGetExpr(Index index,
+                                                    Index global_index) {
+  InitExpr expr;
+  expr.type = InitExprType::Global;
+  expr.value.index = global_index;
+  HandleInitExpr(expr);
+  return Result::Ok;
+}
+
+Result BinaryReaderObjdump::OnInitExprI32ConstExpr(Index index,
+                                                   uint32_t value) {
+  InitExpr expr;
+  expr.type = InitExprType::I32;
+  expr.value.i32 = value;
+  HandleInitExpr(expr);
+  return Result::Ok;
+}
+
+Result BinaryReaderObjdump::OnInitExprI64ConstExpr(Index index,
+                                                   uint64_t value) {
+  InitExpr expr;
+  expr.type = InitExprType::I64;
+  expr.value.i64 = value;
+  HandleInitExpr(expr);
+  return Result::Ok;
+}
+
+Result BinaryReaderObjdump::OnInitExprRefNull(Index index, Type type) {
+  InitExpr expr;
+  expr.type = InitExprType::NullRef;
+  expr.value.type = type;
+  HandleInitExpr(expr);
+  return Result::Ok;
+}
+
+Result BinaryReaderObjdump::OnInitExprRefFunc(Index index, Index func_index) {
+  InitExpr expr{InitExprType::FuncRef, {func_index}};
+  HandleInitExpr(expr);
+  return Result::Ok;
+}
+
+Result BinaryReaderObjdump::OnModuleName(string_view name) {
+  PrintDetails(" - module <" PRIstringview ">\n",
+               WABT_PRINTF_STRING_VIEW_ARG(name));
+  return Result::Ok;
+}
+
+Result BinaryReaderObjdump::OnFunctionName(Index index, string_view name) {
+  PrintDetails(" - func[%" PRIindex "] <" PRIstringview ">\n", index,
+               WABT_PRINTF_STRING_VIEW_ARG(name));
+  return Result::Ok;
+}
+
+Result BinaryReaderObjdump::OnLocalName(Index func_index,
+                                        Index local_index,
+                                        string_view name) {
+  if (!name.empty()) {
+    PrintDetails(" - func[%" PRIindex "] local[%" PRIindex "] <" PRIstringview
+                 ">\n",
+                 func_index, local_index, WABT_PRINTF_STRING_VIEW_ARG(name));
+  }
+  return Result::Ok;
+}
+
+Result BinaryReaderObjdump::OnDataSegmentCount(Index count) {
+  return OnCount(count);
+}
+
+Result BinaryReaderObjdump::BeginDataSegment(Index index,
+                                             Index memory_index,
+                                             uint8_t flags) {
+  data_mem_index_ = memory_index;
+  data_flags_ = flags;
+  return Result::Ok;
+}
+
+Result BinaryReaderObjdump::OnDataSegmentData(Index index,
+                                              const void* src_data,
+                                              Address size) {
+  if (!ShouldPrintDetails()) {
+    return Result::Ok;
+  }
+
+  PrintDetails(" - segment[%" PRIindex "]", index);
+  auto name = GetSegmentName(index);
+  if (!name.empty()) {
+    PrintDetails(" <" PRIstringview ">", WABT_PRINTF_STRING_VIEW_ARG(name));
+  }
+  if (data_flags_ & SegPassive) {
+    PrintDetails(" passive");
+  } else {
+    PrintDetails(" memory=%" PRIindex, data_mem_index_);
+  }
+  PrintDetails(" size=%" PRIaddress, size);
+  if (data_flags_ & SegPassive) {
+    PrintDetails("\n");
+  } else {
+    PrintInitExpr(data_init_expr_);
+  }
+
+  out_stream_->WriteMemoryDump(src_data, size, data_offset_, PrintChars::Yes,
+                               "  - ");
+
+  // Print relocations from this segment.
+  if (!options_->relocs) {
+    return Result::Ok;
+  }
+
+  Offset data_start = GetSectionStart(BinarySection::Data);
+  Offset segment_start = state->offset - size;
+  Offset segment_offset = segment_start - data_start;
+  while (next_data_reloc_ < objdump_state_->data_relocations.size()) {
+    const Reloc& reloc = objdump_state_->data_relocations[next_data_reloc_];
+    Offset abs_offset = data_start + reloc.offset;
+    if (abs_offset > state->offset) {
+      break;
+    }
+    PrintRelocation(reloc, reloc.offset - segment_offset + data_offset_);
+    next_data_reloc_++;
+  }
+
+  return Result::Ok;
+}
+
+Result BinaryReaderObjdump::OnDylinkInfo(uint32_t mem_size,
+                                         uint32_t mem_align_log2,
+                                         uint32_t table_size,
+                                         uint32_t table_align_log2) {
+  PrintDetails(" - mem_size     : %u\n", mem_size);
+  PrintDetails(" - mem_p2align  : %u\n", mem_align_log2);
+  PrintDetails(" - table_size   : %u\n", table_size);
+  PrintDetails(" - table_p2align: %u\n", table_align_log2);
+  return Result::Ok;
+}
+
+Result BinaryReaderObjdump::OnDylinkNeededCount(Index count) {
+  if (count) {
+    PrintDetails(" - needed_dynlibs[%u]:\n", count);
+  }
+  return Result::Ok;
+}
+
+Result BinaryReaderObjdump::OnDylinkNeeded(string_view so_name) {
+  PrintDetails("  - " PRIstringview "\n", WABT_PRINTF_STRING_VIEW_ARG(so_name));
+  return Result::Ok;
+}
+
+Result BinaryReaderObjdump::OnRelocCount(Index count, Index section_index) {
+  BinaryReaderObjdumpBase::OnRelocCount(count, section_index);
+  PrintDetails("  - relocations for section: %d (" PRIstringview ") [%d]\n",
+               section_index,
+               WABT_PRINTF_STRING_VIEW_ARG(GetSectionName(section_index)),
+               count);
+  return Result::Ok;
+}
+
+Result BinaryReaderObjdump::OnReloc(RelocType type,
+                                    Offset offset,
+                                    Index index,
+                                    uint32_t addend) {
+  Offset total_offset = GetSectionStart(reloc_section_) + offset;
+  PrintDetails("   - %-18s offset=%#08" PRIoffset "(file=%#08" PRIoffset ") ",
+               GetRelocTypeName(type), offset, total_offset);
+  if (type == RelocType::TypeIndexLEB) {
+    PrintDetails("type=%" PRIindex, index);
+  } else {
+    PrintDetails("symbol=%" PRIindex " <" PRIstringview ">", index,
+                 WABT_PRINTF_STRING_VIEW_ARG(GetSymbolName(index)));
+  }
+
+  if (addend) {
+    int32_t signed_addend = static_cast<int32_t>(addend);
+    if (signed_addend < 0) {
+      PrintDetails("-");
+      signed_addend = -signed_addend;
+    } else {
+      PrintDetails("+");
+    }
+    PrintDetails("%#x", signed_addend);
+  }
+  PrintDetails("\n");
+  return Result::Ok;
+}
+
+Result BinaryReaderObjdump::OnSymbolCount(Index count) {
+  PrintDetails("  - symbol table [count=%d]\n", count);
+  return Result::Ok;
+}
+
+Result BinaryReaderObjdump::PrintSymbolFlags(uint32_t flags) {
+  if (flags > WABT_SYMBOL_FLAG_MAX) {
+    fprintf(stderr, "Unknown symbols flags: %x\n", flags);
+    return Result::Error;
+  }
+
+  const char* binding_name = nullptr;
+  SymbolBinding binding =
+      static_cast<SymbolBinding>(flags & WABT_SYMBOL_MASK_BINDING);
+  switch (binding) {
+    case SymbolBinding::Global:
+      binding_name = "global";
+      break;
+    case SymbolBinding::Local:
+      binding_name = "local";
+      break;
+    case SymbolBinding::Weak:
+      binding_name = "weak";
+      break;
+  }
+
+  const char* vis_name = nullptr;
+  SymbolVisibility vis =
+      static_cast<SymbolVisibility>(flags & WABT_SYMBOL_MASK_VISIBILITY);
+  switch (vis) {
+    case SymbolVisibility::Hidden:
+      vis_name = "hidden";
+      break;
+    case SymbolVisibility::Default:
+      vis_name = "default";
+      break;
+  }
+  if (flags & WABT_SYMBOL_FLAG_UNDEFINED)
+    PrintDetails(" undefined");
+  if (flags & WABT_SYMBOL_FLAG_EXPORTED)
+    PrintDetails(" exported");
+  if (flags & WABT_SYMBOL_FLAG_EXPLICIT_NAME)
+    PrintDetails(" explicit_name");
+  if (flags & WABT_SYMBOL_FLAG_NO_STRIP)
+    PrintDetails(" no_strip");
+
+  PrintDetails(" binding=%s vis=%s\n", binding_name, vis_name);
+  return Result::Ok;
+}
+
+Result BinaryReaderObjdump::OnDataSymbol(Index index,
+                                         uint32_t flags,
+                                         string_view name,
+                                         Index segment,
+                                         uint32_t offset,
+                                         uint32_t size) {
+  PrintDetails("   - %d: D <" PRIstringview ">", index,
+               WABT_PRINTF_STRING_VIEW_ARG(name));
+  if (!(flags & WABT_SYMBOL_FLAG_UNDEFINED))
+    PrintDetails(" segment=%" PRIindex " offset=%d size=%d", segment, offset,
+                 size);
+  return PrintSymbolFlags(flags);
+}
+
+Result BinaryReaderObjdump::OnFunctionSymbol(Index index,
+                                             uint32_t flags,
+                                             string_view name,
+                                             Index func_index) {
+  if (name.empty()) {
+    name = GetFunctionName(func_index);
+  }
+  PrintDetails("   - %d: F <" PRIstringview "> func=%" PRIindex, index,
+               WABT_PRINTF_STRING_VIEW_ARG(name), func_index);
+  return PrintSymbolFlags(flags);
+}
+
+Result BinaryReaderObjdump::OnGlobalSymbol(Index index,
+                                           uint32_t flags,
+                                           string_view name,
+                                           Index global_index) {
+  if (name.empty()) {
+    name = GetGlobalName(global_index);
+  }
+  PrintDetails("   - %d: G <" PRIstringview "> global=%" PRIindex, index,
+               WABT_PRINTF_STRING_VIEW_ARG(name), global_index);
+  return PrintSymbolFlags(flags);
+}
+
+Result BinaryReaderObjdump::OnSectionSymbol(Index index,
+                                            uint32_t flags,
+                                            Index section_index) {
+  auto sym_name = GetSectionName(section_index);
+  assert(!sym_name.empty());
+  PrintDetails("   - %d: S <" PRIstringview "> section=%" PRIindex, index,
+               WABT_PRINTF_STRING_VIEW_ARG(sym_name), section_index);
+  return PrintSymbolFlags(flags);
+}
+
+Result BinaryReaderObjdump::OnEventSymbol(Index index,
+                                          uint32_t flags,
+                                          string_view name,
+                                          Index event_index) {
+  if (name.empty()) {
+    name = GetEventName(event_index);
+  }
+  PrintDetails("   - [%d] E <" PRIstringview "> event=%" PRIindex, index,
+               WABT_PRINTF_STRING_VIEW_ARG(name), event_index);
+  return PrintSymbolFlags(flags);
+}
+
+Result BinaryReaderObjdump::OnSegmentInfoCount(Index count) {
+  PrintDetails("  - segment info [count=%d]\n", count);
+  return Result::Ok;
+}
+
+Result BinaryReaderObjdump::OnSegmentInfo(Index index,
+                                          string_view name,
+                                          uint32_t alignment_log2,
+                                          uint32_t flags) {
+  PrintDetails("   - %d: " PRIstringview " p2align=%d flags=%#x\n", index,
+               WABT_PRINTF_STRING_VIEW_ARG(name), alignment_log2, flags);
+  return Result::Ok;
+}
+
+Result BinaryReaderObjdump::OnInitFunctionCount(Index count) {
+  PrintDetails("  - init functions [count=%d]\n", count);
+  return Result::Ok;
+}
+
+Result BinaryReaderObjdump::OnInitFunction(uint32_t priority,
+                                           Index function_index) {
+  PrintDetails("   - %d: priority=%d\n", function_index, priority);
+  return Result::Ok;
+}
+Result BinaryReaderObjdump::OnComdatCount(Index count) {
+  PrintDetails("  - comdat groups functions [count=%d]\n", count);
+  return Result::Ok;
+}
+
+Result BinaryReaderObjdump::OnComdatBegin(string_view name, uint32_t flags, Index count) {
+  PrintDetails("   - " PRIstringview ": [count=%d]\n",
+               WABT_PRINTF_STRING_VIEW_ARG(name), count);
+  return Result::Ok;
+}
+
+Result BinaryReaderObjdump::OnComdatEntry(ComdatType kind, Index index) {
+  switch (kind) {
+    case ComdatType::Data: {
+      PrintDetails("    - segment[%" PRIindex "]", index);
+      auto name = GetSegmentName(index);
+      if (!name.empty()) {
+        PrintDetails(" <" PRIstringview ">", WABT_PRINTF_STRING_VIEW_ARG(name));
+      }
+      break;
+    }
+    case ComdatType::Function: {
+      PrintDetails("    - func[%" PRIindex "]", index);
+      auto name = GetFunctionName(index);
+      if (!name.empty()) {
+        PrintDetails(" <" PRIstringview ">", WABT_PRINTF_STRING_VIEW_ARG(name));
+      }
+      break;
+    }
+  }
+  PrintDetails("\n");
+  return Result::Ok;
+}
+
+Result BinaryReaderObjdump::OnEventCount(Index count) {
+  return OnCount(count);
+}
+
+Result BinaryReaderObjdump::OnEventType(Index index, Index sig_index) {
+  if (!ShouldPrintDetails()) {
+    return Result::Ok;
+  }
+  printf(" - event[%" PRIindex "] sig=%" PRIindex "\n", index, sig_index);
+  return Result::Ok;
+}
+
+}  // end anonymous namespace
+
+string_view ObjdumpNames::Get(Index index) const {
+  return index < names.size() ? names[index] : string_view();
+}
+
+void ObjdumpNames::Set(Index index, string_view name) {
+  if (names.size() <= index) {
+    names.resize(index + 1);
+  }
+  names[index] = name.to_string();
+}
+
+void ObjdumpNames::push_back(string_view name) {
+  names.push_back(name.to_string());
+}
+
+Result ReadBinaryObjdump(const uint8_t* data,
+                         size_t size,
+                         ObjdumpOptions* options,
+                         ObjdumpState* state) {
+  Features features;
+  features.EnableAll();
+  const bool kReadDebugNames = true;
+  const bool kStopOnFirstError = false;
+  const bool kFailOnCustomSectionError = false;
+  ReadBinaryOptions read_options(features, options->log_stream, kReadDebugNames,
+                                 kStopOnFirstError, kFailOnCustomSectionError);
+
+  switch (options->mode) {
+    case ObjdumpMode::Prepass: {
+      BinaryReaderObjdumpPrepass reader(data, size, options, state);
+      return ReadBinary(data, size, &reader, read_options);
+    }
+    case ObjdumpMode::Disassemble: {
+      BinaryReaderObjdumpDisassemble reader(data, size, options, state);
+      return ReadBinary(data, size, &reader, read_options);
+    }
+    default: {
+      BinaryReaderObjdump reader(data, size, options, state);
+      return ReadBinary(data, size, &reader, read_options);
+    }
+  }
 }
 
 }  // namespace wabt