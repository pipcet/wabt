--- conflicted
+++ resolved
@@ -586,13 +586,9 @@
       StringSlice empty = empty_string_slice();
       append_string_slice_value(&ctx->options->function_names, &empty);
     }
-<<<<<<< HEAD
-    append_string_slice_value(&ctx->options->function_names, &name);
-=======
     if (ctx->options->function_names.size == index) {
       append_string_slice_value(&ctx->options->function_names, &name);
     }
->>>>>>> f09b9fdc
   }
   return Result::Ok;
 }
